--- conflicted
+++ resolved
@@ -373,10 +373,6 @@
 	if (bio) {
 		if (io->io_wbc->sync_mode == WB_SYNC_ALL)
 			io->io_bio->bi_opf |= REQ_SYNC;
-<<<<<<< HEAD
-		io->io_bio->bi_write_hint = io->io_end->inode->i_write_hint;
-=======
->>>>>>> 7b12e496
 		submit_bio(io->io_bio);
 	}
 	io->io_bio = NULL;

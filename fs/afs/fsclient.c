/* AFS File Server client stubs
 *
 * Copyright (C) 2002, 2007 Red Hat, Inc. All Rights Reserved.
 * Written by David Howells (dhowells@redhat.com)
 *
 * This program is free software; you can redistribute it and/or
 * modify it under the terms of the GNU General Public License
 * as published by the Free Software Foundation; either version
 * 2 of the License, or (at your option) any later version.
 */

#include <linux/init.h>
#include <linux/slab.h>
#include <linux/sched.h>
#include <linux/circ_buf.h>
#include <linux/iversion.h>
#include "internal.h"
#include "afs_fs.h"
#include "xdr_fs.h"

static const struct afs_fid afs_zero_fid;

/*
 * We need somewhere to discard into in case the server helpfully returns more
 * than we asked for in FS.FetchData{,64}.
 */
static u8 afs_discard_buffer[64];

static inline void afs_use_fs_server(struct afs_call *call, struct afs_cb_interest *cbi)
{
	call->cbi = afs_get_cb_interest(cbi);
}

/*
 * decode an AFSFid block
 */
static void xdr_decode_AFSFid(const __be32 **_bp, struct afs_fid *fid)
{
	const __be32 *bp = *_bp;

	fid->vid		= ntohl(*bp++);
	fid->vnode		= ntohl(*bp++);
	fid->unique		= ntohl(*bp++);
	*_bp = bp;
}

/*
 * Dump a bad file status record.
 */
static void xdr_dump_bad(const __be32 *bp)
{
	__be32 x[4];
	int i;

	pr_notice("AFS XDR: Bad status record\n");
	for (i = 0; i < 5 * 4 * 4; i += 16) {
		memcpy(x, bp, 16);
		bp += 4;
		pr_notice("%03x: %08x %08x %08x %08x\n",
			  i, ntohl(x[0]), ntohl(x[1]), ntohl(x[2]), ntohl(x[3]));
	}

	memcpy(x, bp, 4);
	pr_notice("0x50: %08x\n", ntohl(x[0]));
}

/*
 * Update the core inode struct from a returned status record.
 */
void afs_update_inode_from_status(struct afs_vnode *vnode,
				  struct afs_file_status *status,
				  const afs_dataversion_t *expected_version,
				  u8 flags)
{
	struct timespec64 t;
	umode_t mode;

	t.tv_sec = status->mtime_client;
	t.tv_nsec = 0;
	vnode->vfs_inode.i_ctime = t;
	vnode->vfs_inode.i_mtime = t;
	vnode->vfs_inode.i_atime = t;

	if (flags & (AFS_VNODE_META_CHANGED | AFS_VNODE_NOT_YET_SET)) {
		vnode->vfs_inode.i_uid = make_kuid(&init_user_ns, status->owner);
		vnode->vfs_inode.i_gid = make_kgid(&init_user_ns, status->group);
		set_nlink(&vnode->vfs_inode, status->nlink);

		mode = vnode->vfs_inode.i_mode;
		mode &= ~S_IALLUGO;
		mode |= status->mode;
		barrier();
		vnode->vfs_inode.i_mode = mode;
	}

	if (!(flags & AFS_VNODE_NOT_YET_SET)) {
		if (expected_version &&
		    *expected_version != status->data_version) {
			_debug("vnode modified %llx on {%x:%u} [exp %llx]",
			       (unsigned long long) status->data_version,
			       vnode->fid.vid, vnode->fid.vnode,
			       (unsigned long long) *expected_version);
			vnode->invalid_before = status->data_version;
			if (vnode->status.type == AFS_FTYPE_DIR) {
				if (test_and_clear_bit(AFS_VNODE_DIR_VALID, &vnode->flags))
					afs_stat_v(vnode, n_inval);
			} else {
				set_bit(AFS_VNODE_ZAP_DATA, &vnode->flags);
			}
		} else if (vnode->status.type == AFS_FTYPE_DIR) {
			/* Expected directory change is handled elsewhere so
			 * that we can locally edit the directory and save on a
			 * download.
			 */
			if (test_bit(AFS_VNODE_DIR_VALID, &vnode->flags))
				flags &= ~AFS_VNODE_DATA_CHANGED;
		}
	}

	if (flags & (AFS_VNODE_DATA_CHANGED | AFS_VNODE_NOT_YET_SET)) {
		inode_set_iversion_raw(&vnode->vfs_inode, status->data_version);
		i_size_write(&vnode->vfs_inode, status->size);
	}
}

/*
 * decode an AFSFetchStatus block
 */
static int xdr_decode_AFSFetchStatus(struct afs_call *call,
				     const __be32 **_bp,
				     struct afs_file_status *status,
				     struct afs_vnode *vnode,
				     const afs_dataversion_t *expected_version,
				     struct afs_read *read_req)
{
	const struct afs_xdr_AFSFetchStatus *xdr = (const void *)*_bp;
	bool inline_error = (call->operation_ID == afs_FS_InlineBulkStatus);
	u64 data_version, size;
	u32 type, abort_code;
	u8 flags = 0;

	abort_code = ntohl(xdr->abort_code);

	abort_code = ntohl(xdr->abort_code);

	if (xdr->if_version != htonl(AFS_FSTATUS_VERSION)) {
		if (xdr->if_version == htonl(0) &&
		    abort_code != 0 &&
		    inline_error) {
			/* The OpenAFS fileserver has a bug in FS.InlineBulkStatus
			 * whereby it doesn't set the interface version in the error
			 * case.
			 */
			status->abort_code = abort_code;
<<<<<<< HEAD
			ret = 0;
			goto out;
=======
			return 0;
>>>>>>> 47ea0f2e
		}

		pr_warn("Unknown AFSFetchStatus version %u\n", ntohl(xdr->if_version));
		goto bad;
	}

	if (abort_code != 0 && inline_error) {
		status->abort_code = abort_code;
<<<<<<< HEAD
		ret = 0;
		goto out;
=======
		return 0;
>>>>>>> 47ea0f2e
	}

	type = ntohl(xdr->type);
	switch (type) {
	case AFS_FTYPE_FILE:
	case AFS_FTYPE_DIR:
	case AFS_FTYPE_SYMLINK:
		if (type != status->type &&
		    vnode &&
		    !test_bit(AFS_VNODE_UNSET, &vnode->flags)) {
			pr_warning("Vnode %x:%x:%x changed type %u to %u\n",
				   vnode->fid.vid,
				   vnode->fid.vnode,
				   vnode->fid.unique,
				   status->type, type);
			goto bad;
		}
		status->type = type;
		break;
	default:
		goto bad;
	}

#define EXTRACT_M(FIELD)					\
	do {							\
		u32 x = ntohl(xdr->FIELD);			\
		if (status->FIELD != x) {			\
			flags |= AFS_VNODE_META_CHANGED;	\
			status->FIELD = x;			\
		}						\
	} while (0)

	EXTRACT_M(nlink);
	EXTRACT_M(author);
	EXTRACT_M(owner);
	EXTRACT_M(caller_access); /* call ticket dependent */
	EXTRACT_M(anon_access);
	EXTRACT_M(mode);
	EXTRACT_M(group);

	status->mtime_client = ntohl(xdr->mtime_client);
	status->mtime_server = ntohl(xdr->mtime_server);
	status->lock_count   = ntohl(xdr->lock_count);

	size  = (u64)ntohl(xdr->size_lo);
	size |= (u64)ntohl(xdr->size_hi) << 32;
	status->size = size;

	data_version  = (u64)ntohl(xdr->data_version_lo);
	data_version |= (u64)ntohl(xdr->data_version_hi) << 32;
	if (data_version != status->data_version) {
		status->data_version = data_version;
		flags |= AFS_VNODE_DATA_CHANGED;
	}

	if (read_req) {
		read_req->data_version = data_version;
		read_req->file_size = size;
	}

	*_bp = (const void *)*_bp + sizeof(*xdr);

	if (vnode) {
		if (test_bit(AFS_VNODE_UNSET, &vnode->flags))
			flags |= AFS_VNODE_NOT_YET_SET;
		afs_update_inode_from_status(vnode, status, expected_version,
					     flags);
	}

	return 0;

bad:
	xdr_dump_bad(*_bp);
	return afs_protocol_error(call, -EBADMSG);
}

/*
 * Decode the file status.  We need to lock the target vnode if we're going to
 * update its status so that stat() sees the attributes update atomically.
 */
static int afs_decode_status(struct afs_call *call,
			     const __be32 **_bp,
			     struct afs_file_status *status,
			     struct afs_vnode *vnode,
			     const afs_dataversion_t *expected_version,
			     struct afs_read *read_req)
{
	int ret;

	if (!vnode)
		return xdr_decode_AFSFetchStatus(call, _bp, status, vnode,
						 expected_version, read_req);

	write_seqlock(&vnode->cb_lock);
	ret = xdr_decode_AFSFetchStatus(call, _bp, status, vnode,
					expected_version, read_req);
	write_sequnlock(&vnode->cb_lock);
	return ret;
}

/*
 * decode an AFSCallBack block
 */
static void xdr_decode_AFSCallBack(struct afs_call *call,
				   struct afs_vnode *vnode,
				   const __be32 **_bp)
{
	struct afs_cb_interest *old, *cbi = call->cbi;
	const __be32 *bp = *_bp;
	u32 cb_expiry;

	write_seqlock(&vnode->cb_lock);

	if (call->cb_break == afs_cb_break_sum(vnode, cbi)) {
		vnode->cb_version	= ntohl(*bp++);
		cb_expiry		= ntohl(*bp++);
		vnode->cb_type		= ntohl(*bp++);
		vnode->cb_expires_at	= cb_expiry + ktime_get_real_seconds();
		old = vnode->cb_interest;
		if (old != call->cbi) {
			vnode->cb_interest = cbi;
			cbi = old;
		}
		set_bit(AFS_VNODE_CB_PROMISED, &vnode->flags);
	} else {
		bp += 3;
	}

	write_sequnlock(&vnode->cb_lock);
	call->cbi = cbi;
	*_bp = bp;
}

static void xdr_decode_AFSCallBack_raw(const __be32 **_bp,
				       struct afs_callback *cb)
{
	const __be32 *bp = *_bp;

	cb->version	= ntohl(*bp++);
	cb->expiry	= ntohl(*bp++);
	cb->type	= ntohl(*bp++);
	*_bp = bp;
}

/*
 * decode an AFSVolSync block
 */
static void xdr_decode_AFSVolSync(const __be32 **_bp,
				  struct afs_volsync *volsync)
{
	const __be32 *bp = *_bp;

	volsync->creation = ntohl(*bp++);
	bp++; /* spare2 */
	bp++; /* spare3 */
	bp++; /* spare4 */
	bp++; /* spare5 */
	bp++; /* spare6 */
	*_bp = bp;
}

/*
 * encode the requested attributes into an AFSStoreStatus block
 */
static void xdr_encode_AFS_StoreStatus(__be32 **_bp, struct iattr *attr)
{
	__be32 *bp = *_bp;
	u32 mask = 0, mtime = 0, owner = 0, group = 0, mode = 0;

	mask = 0;
	if (attr->ia_valid & ATTR_MTIME) {
		mask |= AFS_SET_MTIME;
		mtime = attr->ia_mtime.tv_sec;
	}

	if (attr->ia_valid & ATTR_UID) {
		mask |= AFS_SET_OWNER;
		owner = from_kuid(&init_user_ns, attr->ia_uid);
	}

	if (attr->ia_valid & ATTR_GID) {
		mask |= AFS_SET_GROUP;
		group = from_kgid(&init_user_ns, attr->ia_gid);
	}

	if (attr->ia_valid & ATTR_MODE) {
		mask |= AFS_SET_MODE;
		mode = attr->ia_mode & S_IALLUGO;
	}

	*bp++ = htonl(mask);
	*bp++ = htonl(mtime);
	*bp++ = htonl(owner);
	*bp++ = htonl(group);
	*bp++ = htonl(mode);
	*bp++ = 0;		/* segment size */
	*_bp = bp;
}

/*
 * decode an AFSFetchVolumeStatus block
 */
static void xdr_decode_AFSFetchVolumeStatus(const __be32 **_bp,
					    struct afs_volume_status *vs)
{
	const __be32 *bp = *_bp;

	vs->vid			= ntohl(*bp++);
	vs->parent_id		= ntohl(*bp++);
	vs->online		= ntohl(*bp++);
	vs->in_service		= ntohl(*bp++);
	vs->blessed		= ntohl(*bp++);
	vs->needs_salvage	= ntohl(*bp++);
	vs->type		= ntohl(*bp++);
	vs->min_quota		= ntohl(*bp++);
	vs->max_quota		= ntohl(*bp++);
	vs->blocks_in_use	= ntohl(*bp++);
	vs->part_blocks_avail	= ntohl(*bp++);
	vs->part_max_blocks	= ntohl(*bp++);
	*_bp = bp;
}

/*
 * deliver reply data to an FS.FetchStatus
 */
static int afs_deliver_fs_fetch_status_vnode(struct afs_call *call)
{
	struct afs_vnode *vnode = call->reply[0];
	const __be32 *bp;
	int ret;

	ret = afs_transfer_reply(call);
	if (ret < 0)
		return ret;

	_enter("{%x:%u}", vnode->fid.vid, vnode->fid.vnode);

	/* unmarshall the reply once we've received all of it */
	bp = call->buffer;
	if (afs_decode_status(call, &bp, &vnode->status, vnode,
			      &call->expected_version, NULL) < 0)
		return afs_protocol_error(call, -EBADMSG);
	xdr_decode_AFSCallBack(call, vnode, &bp);
	if (call->reply[1])
		xdr_decode_AFSVolSync(&bp, call->reply[1]);

	_leave(" = 0 [done]");
	return 0;
}

/*
 * FS.FetchStatus operation type
 */
static const struct afs_call_type afs_RXFSFetchStatus_vnode = {
	.name		= "FS.FetchStatus(vnode)",
	.op		= afs_FS_FetchStatus,
	.deliver	= afs_deliver_fs_fetch_status_vnode,
	.destructor	= afs_flat_call_destructor,
};

/*
 * fetch the status information for a file
 */
int afs_fs_fetch_file_status(struct afs_fs_cursor *fc, struct afs_volsync *volsync,
			     bool new_inode)
{
	struct afs_vnode *vnode = fc->vnode;
	struct afs_call *call;
	struct afs_net *net = afs_v2net(vnode);
	__be32 *bp;

	_enter(",%x,{%x:%u},,",
	       key_serial(fc->key), vnode->fid.vid, vnode->fid.vnode);

	call = afs_alloc_flat_call(net, &afs_RXFSFetchStatus_vnode,
				   16, (21 + 3 + 6) * 4);
	if (!call) {
		fc->ac.error = -ENOMEM;
		return -ENOMEM;
	}

	call->key = fc->key;
	call->reply[0] = vnode;
	call->reply[1] = volsync;
	call->expected_version = new_inode ? 1 : vnode->status.data_version;

	/* marshall the parameters */
	bp = call->request;
	bp[0] = htonl(FSFETCHSTATUS);
	bp[1] = htonl(vnode->fid.vid);
	bp[2] = htonl(vnode->fid.vnode);
	bp[3] = htonl(vnode->fid.unique);

	call->cb_break = fc->cb_break;
	afs_use_fs_server(call, fc->cbi);
	trace_afs_make_fs_call(call, &vnode->fid);
	return afs_make_call(&fc->ac, call, GFP_NOFS, false);
}

/*
 * deliver reply data to an FS.FetchData
 */
static int afs_deliver_fs_fetch_data(struct afs_call *call)
{
	struct afs_vnode *vnode = call->reply[0];
	struct afs_read *req = call->reply[2];
	const __be32 *bp;
	unsigned int size;
	void *buffer;
	int ret;

	_enter("{%u,%zu/%u;%llu/%llu}",
	       call->unmarshall, call->offset, call->count,
	       req->remain, req->actual_len);

	switch (call->unmarshall) {
	case 0:
		req->actual_len = 0;
		call->offset = 0;
		call->unmarshall++;
		if (call->operation_ID != FSFETCHDATA64) {
			call->unmarshall++;
			goto no_msw;
		}

		/* extract the upper part of the returned data length of an
		 * FSFETCHDATA64 op (which should always be 0 using this
		 * client) */
	case 1:
		_debug("extract data length (MSW)");
		ret = afs_extract_data(call, &call->tmp, 4, true);
		if (ret < 0)
			return ret;

		req->actual_len = ntohl(call->tmp);
		req->actual_len <<= 32;
		call->offset = 0;
		call->unmarshall++;

	no_msw:
		/* extract the returned data length */
	case 2:
		_debug("extract data length");
		ret = afs_extract_data(call, &call->tmp, 4, true);
		if (ret < 0)
			return ret;

		req->actual_len |= ntohl(call->tmp);
		_debug("DATA length: %llu", req->actual_len);

		req->remain = req->actual_len;
		call->offset = req->pos & (PAGE_SIZE - 1);
		req->index = 0;
		if (req->actual_len == 0)
			goto no_more_data;
		call->unmarshall++;

	begin_page:
		ASSERTCMP(req->index, <, req->nr_pages);
		if (req->remain > PAGE_SIZE - call->offset)
			size = PAGE_SIZE - call->offset;
		else
			size = req->remain;
		call->count = call->offset + size;
		ASSERTCMP(call->count, <=, PAGE_SIZE);
		req->remain -= size;

		/* extract the returned data */
	case 3:
		_debug("extract data %llu/%llu %zu/%u",
		       req->remain, req->actual_len, call->offset, call->count);

		buffer = kmap(req->pages[req->index]);
		ret = afs_extract_data(call, buffer, call->count, true);
		kunmap(req->pages[req->index]);
		if (ret < 0)
			return ret;
		if (call->offset == PAGE_SIZE) {
			if (req->page_done)
				req->page_done(call, req);
			req->index++;
			if (req->remain > 0) {
				call->offset = 0;
				if (req->index >= req->nr_pages) {
					call->unmarshall = 4;
					goto begin_discard;
				}
				goto begin_page;
			}
		}
		goto no_more_data;

		/* Discard any excess data the server gave us */
	begin_discard:
	case 4:
		size = min_t(loff_t, sizeof(afs_discard_buffer), req->remain);
		call->count = size;
		_debug("extract discard %llu/%llu %zu/%u",
		       req->remain, req->actual_len, call->offset, call->count);

		call->offset = 0;
		ret = afs_extract_data(call, afs_discard_buffer, call->count, true);
		req->remain -= call->offset;
		if (ret < 0)
			return ret;
		if (req->remain > 0)
			goto begin_discard;

	no_more_data:
		call->offset = 0;
		call->unmarshall = 5;

		/* extract the metadata */
	case 5:
		ret = afs_extract_data(call, call->buffer,
				       (21 + 3 + 6) * 4, false);
		if (ret < 0)
			return ret;

		bp = call->buffer;
		if (afs_decode_status(call, &bp, &vnode->status, vnode,
				      &vnode->status.data_version, req) < 0)
			return afs_protocol_error(call, -EBADMSG);
		xdr_decode_AFSCallBack(call, vnode, &bp);
		if (call->reply[1])
			xdr_decode_AFSVolSync(&bp, call->reply[1]);

		call->offset = 0;
		call->unmarshall++;

	case 6:
		break;
	}

	for (; req->index < req->nr_pages; req->index++) {
		if (call->count < PAGE_SIZE)
			zero_user_segment(req->pages[req->index],
					  call->count, PAGE_SIZE);
		if (req->page_done)
			req->page_done(call, req);
		call->count = 0;
	}

	_leave(" = 0 [done]");
	return 0;
}

static void afs_fetch_data_destructor(struct afs_call *call)
{
	struct afs_read *req = call->reply[2];

	afs_put_read(req);
	afs_flat_call_destructor(call);
}

/*
 * FS.FetchData operation type
 */
static const struct afs_call_type afs_RXFSFetchData = {
	.name		= "FS.FetchData",
	.op		= afs_FS_FetchData,
	.deliver	= afs_deliver_fs_fetch_data,
	.destructor	= afs_fetch_data_destructor,
};

static const struct afs_call_type afs_RXFSFetchData64 = {
	.name		= "FS.FetchData64",
	.op		= afs_FS_FetchData64,
	.deliver	= afs_deliver_fs_fetch_data,
	.destructor	= afs_fetch_data_destructor,
};

/*
 * fetch data from a very large file
 */
static int afs_fs_fetch_data64(struct afs_fs_cursor *fc, struct afs_read *req)
{
	struct afs_vnode *vnode = fc->vnode;
	struct afs_call *call;
	struct afs_net *net = afs_v2net(vnode);
	__be32 *bp;

	_enter("");

	call = afs_alloc_flat_call(net, &afs_RXFSFetchData64, 32, (21 + 3 + 6) * 4);
	if (!call)
		return -ENOMEM;

	call->key = fc->key;
	call->reply[0] = vnode;
	call->reply[1] = NULL; /* volsync */
	call->reply[2] = req;
	call->expected_version = vnode->status.data_version;

	/* marshall the parameters */
	bp = call->request;
	bp[0] = htonl(FSFETCHDATA64);
	bp[1] = htonl(vnode->fid.vid);
	bp[2] = htonl(vnode->fid.vnode);
	bp[3] = htonl(vnode->fid.unique);
	bp[4] = htonl(upper_32_bits(req->pos));
	bp[5] = htonl(lower_32_bits(req->pos));
	bp[6] = 0;
	bp[7] = htonl(lower_32_bits(req->len));

	refcount_inc(&req->usage);
	call->cb_break = fc->cb_break;
	afs_use_fs_server(call, fc->cbi);
	trace_afs_make_fs_call(call, &vnode->fid);
	return afs_make_call(&fc->ac, call, GFP_NOFS, false);
}

/*
 * fetch data from a file
 */
int afs_fs_fetch_data(struct afs_fs_cursor *fc, struct afs_read *req)
{
	struct afs_vnode *vnode = fc->vnode;
	struct afs_call *call;
	struct afs_net *net = afs_v2net(vnode);
	__be32 *bp;

	if (upper_32_bits(req->pos) ||
	    upper_32_bits(req->len) ||
	    upper_32_bits(req->pos + req->len))
		return afs_fs_fetch_data64(fc, req);

	_enter("");

	call = afs_alloc_flat_call(net, &afs_RXFSFetchData, 24, (21 + 3 + 6) * 4);
	if (!call)
		return -ENOMEM;

	call->key = fc->key;
	call->reply[0] = vnode;
	call->reply[1] = NULL; /* volsync */
	call->reply[2] = req;
	call->expected_version = vnode->status.data_version;

	/* marshall the parameters */
	bp = call->request;
	bp[0] = htonl(FSFETCHDATA);
	bp[1] = htonl(vnode->fid.vid);
	bp[2] = htonl(vnode->fid.vnode);
	bp[3] = htonl(vnode->fid.unique);
	bp[4] = htonl(lower_32_bits(req->pos));
	bp[5] = htonl(lower_32_bits(req->len));

	refcount_inc(&req->usage);
	call->cb_break = fc->cb_break;
	afs_use_fs_server(call, fc->cbi);
	trace_afs_make_fs_call(call, &vnode->fid);
	return afs_make_call(&fc->ac, call, GFP_NOFS, false);
}

/*
 * deliver reply data to an FS.CreateFile or an FS.MakeDir
 */
static int afs_deliver_fs_create_vnode(struct afs_call *call)
{
	struct afs_vnode *vnode = call->reply[0];
	const __be32 *bp;
	int ret;

	_enter("{%u}", call->unmarshall);

	ret = afs_transfer_reply(call);
	if (ret < 0)
		return ret;

	/* unmarshall the reply once we've received all of it */
	bp = call->buffer;
	xdr_decode_AFSFid(&bp, call->reply[1]);
	if (afs_decode_status(call, &bp, call->reply[2], NULL, NULL, NULL) < 0 ||
	    afs_decode_status(call, &bp, &vnode->status, vnode,
			      &call->expected_version, NULL) < 0)
		return afs_protocol_error(call, -EBADMSG);
	xdr_decode_AFSCallBack_raw(&bp, call->reply[3]);
	/* xdr_decode_AFSVolSync(&bp, call->reply[X]); */

	_leave(" = 0 [done]");
	return 0;
}

/*
 * FS.CreateFile and FS.MakeDir operation type
 */
static const struct afs_call_type afs_RXFSCreateFile = {
	.name		= "FS.CreateFile",
	.op		= afs_FS_CreateFile,
	.deliver	= afs_deliver_fs_create_vnode,
	.destructor	= afs_flat_call_destructor,
};

static const struct afs_call_type afs_RXFSMakeDir = {
	.name		= "FS.MakeDir",
	.op		= afs_FS_MakeDir,
	.deliver	= afs_deliver_fs_create_vnode,
	.destructor	= afs_flat_call_destructor,
};

/*
 * create a file or make a directory
 */
int afs_fs_create(struct afs_fs_cursor *fc,
		  const char *name,
		  umode_t mode,
		  u64 current_data_version,
		  struct afs_fid *newfid,
		  struct afs_file_status *newstatus,
		  struct afs_callback *newcb)
{
	struct afs_vnode *vnode = fc->vnode;
	struct afs_call *call;
	struct afs_net *net = afs_v2net(vnode);
	size_t namesz, reqsz, padsz;
	__be32 *bp;

	_enter("");

	namesz = strlen(name);
	padsz = (4 - (namesz & 3)) & 3;
	reqsz = (5 * 4) + namesz + padsz + (6 * 4);

	call = afs_alloc_flat_call(
		net, S_ISDIR(mode) ? &afs_RXFSMakeDir : &afs_RXFSCreateFile,
		reqsz, (3 + 21 + 21 + 3 + 6) * 4);
	if (!call)
		return -ENOMEM;

	call->key = fc->key;
	call->reply[0] = vnode;
	call->reply[1] = newfid;
	call->reply[2] = newstatus;
	call->reply[3] = newcb;
	call->expected_version = current_data_version + 1;

	/* marshall the parameters */
	bp = call->request;
	*bp++ = htonl(S_ISDIR(mode) ? FSMAKEDIR : FSCREATEFILE);
	*bp++ = htonl(vnode->fid.vid);
	*bp++ = htonl(vnode->fid.vnode);
	*bp++ = htonl(vnode->fid.unique);
	*bp++ = htonl(namesz);
	memcpy(bp, name, namesz);
	bp = (void *) bp + namesz;
	if (padsz > 0) {
		memset(bp, 0, padsz);
		bp = (void *) bp + padsz;
	}
	*bp++ = htonl(AFS_SET_MODE | AFS_SET_MTIME);
	*bp++ = htonl(vnode->vfs_inode.i_mtime.tv_sec); /* mtime */
	*bp++ = 0; /* owner */
	*bp++ = 0; /* group */
	*bp++ = htonl(mode & S_IALLUGO); /* unix mode */
	*bp++ = 0; /* segment size */

	afs_use_fs_server(call, fc->cbi);
	trace_afs_make_fs_call(call, &vnode->fid);
	return afs_make_call(&fc->ac, call, GFP_NOFS, false);
}

/*
 * deliver reply data to an FS.RemoveFile or FS.RemoveDir
 */
static int afs_deliver_fs_remove(struct afs_call *call)
{
	struct afs_vnode *vnode = call->reply[0];
	const __be32 *bp;
	int ret;

	_enter("{%u}", call->unmarshall);

	ret = afs_transfer_reply(call);
	if (ret < 0)
		return ret;

	/* unmarshall the reply once we've received all of it */
	bp = call->buffer;
	if (afs_decode_status(call, &bp, &vnode->status, vnode,
			      &call->expected_version, NULL) < 0)
		return afs_protocol_error(call, -EBADMSG);
	/* xdr_decode_AFSVolSync(&bp, call->reply[X]); */

	_leave(" = 0 [done]");
	return 0;
}

/*
 * FS.RemoveDir/FS.RemoveFile operation type
 */
static const struct afs_call_type afs_RXFSRemoveFile = {
	.name		= "FS.RemoveFile",
	.op		= afs_FS_RemoveFile,
	.deliver	= afs_deliver_fs_remove,
	.destructor	= afs_flat_call_destructor,
};

static const struct afs_call_type afs_RXFSRemoveDir = {
	.name		= "FS.RemoveDir",
	.op		= afs_FS_RemoveDir,
	.deliver	= afs_deliver_fs_remove,
	.destructor	= afs_flat_call_destructor,
};

/*
 * remove a file or directory
 */
int afs_fs_remove(struct afs_fs_cursor *fc, const char *name, bool isdir,
		  u64 current_data_version)
{
	struct afs_vnode *vnode = fc->vnode;
	struct afs_call *call;
	struct afs_net *net = afs_v2net(vnode);
	size_t namesz, reqsz, padsz;
	__be32 *bp;

	_enter("");

	namesz = strlen(name);
	padsz = (4 - (namesz & 3)) & 3;
	reqsz = (5 * 4) + namesz + padsz;

	call = afs_alloc_flat_call(
		net, isdir ? &afs_RXFSRemoveDir : &afs_RXFSRemoveFile,
		reqsz, (21 + 6) * 4);
	if (!call)
		return -ENOMEM;

	call->key = fc->key;
	call->reply[0] = vnode;
	call->expected_version = current_data_version + 1;

	/* marshall the parameters */
	bp = call->request;
	*bp++ = htonl(isdir ? FSREMOVEDIR : FSREMOVEFILE);
	*bp++ = htonl(vnode->fid.vid);
	*bp++ = htonl(vnode->fid.vnode);
	*bp++ = htonl(vnode->fid.unique);
	*bp++ = htonl(namesz);
	memcpy(bp, name, namesz);
	bp = (void *) bp + namesz;
	if (padsz > 0) {
		memset(bp, 0, padsz);
		bp = (void *) bp + padsz;
	}

	afs_use_fs_server(call, fc->cbi);
	trace_afs_make_fs_call(call, &vnode->fid);
	return afs_make_call(&fc->ac, call, GFP_NOFS, false);
}

/*
 * deliver reply data to an FS.Link
 */
static int afs_deliver_fs_link(struct afs_call *call)
{
	struct afs_vnode *dvnode = call->reply[0], *vnode = call->reply[1];
	const __be32 *bp;
	int ret;

	_enter("{%u}", call->unmarshall);

	ret = afs_transfer_reply(call);
	if (ret < 0)
		return ret;

	/* unmarshall the reply once we've received all of it */
	bp = call->buffer;
	if (afs_decode_status(call, &bp, &vnode->status, vnode, NULL, NULL) < 0 ||
	    afs_decode_status(call, &bp, &dvnode->status, dvnode,
			      &call->expected_version, NULL) < 0)
		return afs_protocol_error(call, -EBADMSG);
	/* xdr_decode_AFSVolSync(&bp, call->reply[X]); */

	_leave(" = 0 [done]");
	return 0;
}

/*
 * FS.Link operation type
 */
static const struct afs_call_type afs_RXFSLink = {
	.name		= "FS.Link",
	.op		= afs_FS_Link,
	.deliver	= afs_deliver_fs_link,
	.destructor	= afs_flat_call_destructor,
};

/*
 * make a hard link
 */
int afs_fs_link(struct afs_fs_cursor *fc, struct afs_vnode *vnode,
		const char *name, u64 current_data_version)
{
	struct afs_vnode *dvnode = fc->vnode;
	struct afs_call *call;
	struct afs_net *net = afs_v2net(vnode);
	size_t namesz, reqsz, padsz;
	__be32 *bp;

	_enter("");

	namesz = strlen(name);
	padsz = (4 - (namesz & 3)) & 3;
	reqsz = (5 * 4) + namesz + padsz + (3 * 4);

	call = afs_alloc_flat_call(net, &afs_RXFSLink, reqsz, (21 + 21 + 6) * 4);
	if (!call)
		return -ENOMEM;

	call->key = fc->key;
	call->reply[0] = dvnode;
	call->reply[1] = vnode;
	call->expected_version = current_data_version + 1;

	/* marshall the parameters */
	bp = call->request;
	*bp++ = htonl(FSLINK);
	*bp++ = htonl(dvnode->fid.vid);
	*bp++ = htonl(dvnode->fid.vnode);
	*bp++ = htonl(dvnode->fid.unique);
	*bp++ = htonl(namesz);
	memcpy(bp, name, namesz);
	bp = (void *) bp + namesz;
	if (padsz > 0) {
		memset(bp, 0, padsz);
		bp = (void *) bp + padsz;
	}
	*bp++ = htonl(vnode->fid.vid);
	*bp++ = htonl(vnode->fid.vnode);
	*bp++ = htonl(vnode->fid.unique);

	afs_use_fs_server(call, fc->cbi);
	trace_afs_make_fs_call(call, &vnode->fid);
	return afs_make_call(&fc->ac, call, GFP_NOFS, false);
}

/*
 * deliver reply data to an FS.Symlink
 */
static int afs_deliver_fs_symlink(struct afs_call *call)
{
	struct afs_vnode *vnode = call->reply[0];
	const __be32 *bp;
	int ret;

	_enter("{%u}", call->unmarshall);

	ret = afs_transfer_reply(call);
	if (ret < 0)
		return ret;

	/* unmarshall the reply once we've received all of it */
	bp = call->buffer;
	xdr_decode_AFSFid(&bp, call->reply[1]);
	if (afs_decode_status(call, &bp, call->reply[2], NULL, NULL, NULL) ||
	    afs_decode_status(call, &bp, &vnode->status, vnode,
			      &call->expected_version, NULL) < 0)
		return afs_protocol_error(call, -EBADMSG);
	/* xdr_decode_AFSVolSync(&bp, call->reply[X]); */

	_leave(" = 0 [done]");
	return 0;
}

/*
 * FS.Symlink operation type
 */
static const struct afs_call_type afs_RXFSSymlink = {
	.name		= "FS.Symlink",
	.op		= afs_FS_Symlink,
	.deliver	= afs_deliver_fs_symlink,
	.destructor	= afs_flat_call_destructor,
};

/*
 * create a symbolic link
 */
int afs_fs_symlink(struct afs_fs_cursor *fc,
		   const char *name,
		   const char *contents,
		   u64 current_data_version,
		   struct afs_fid *newfid,
		   struct afs_file_status *newstatus)
{
	struct afs_vnode *vnode = fc->vnode;
	struct afs_call *call;
	struct afs_net *net = afs_v2net(vnode);
	size_t namesz, reqsz, padsz, c_namesz, c_padsz;
	__be32 *bp;

	_enter("");

	namesz = strlen(name);
	padsz = (4 - (namesz & 3)) & 3;

	c_namesz = strlen(contents);
	c_padsz = (4 - (c_namesz & 3)) & 3;

	reqsz = (6 * 4) + namesz + padsz + c_namesz + c_padsz + (6 * 4);

	call = afs_alloc_flat_call(net, &afs_RXFSSymlink, reqsz,
				   (3 + 21 + 21 + 6) * 4);
	if (!call)
		return -ENOMEM;

	call->key = fc->key;
	call->reply[0] = vnode;
	call->reply[1] = newfid;
	call->reply[2] = newstatus;
	call->expected_version = current_data_version + 1;

	/* marshall the parameters */
	bp = call->request;
	*bp++ = htonl(FSSYMLINK);
	*bp++ = htonl(vnode->fid.vid);
	*bp++ = htonl(vnode->fid.vnode);
	*bp++ = htonl(vnode->fid.unique);
	*bp++ = htonl(namesz);
	memcpy(bp, name, namesz);
	bp = (void *) bp + namesz;
	if (padsz > 0) {
		memset(bp, 0, padsz);
		bp = (void *) bp + padsz;
	}
	*bp++ = htonl(c_namesz);
	memcpy(bp, contents, c_namesz);
	bp = (void *) bp + c_namesz;
	if (c_padsz > 0) {
		memset(bp, 0, c_padsz);
		bp = (void *) bp + c_padsz;
	}
	*bp++ = htonl(AFS_SET_MODE | AFS_SET_MTIME);
	*bp++ = htonl(vnode->vfs_inode.i_mtime.tv_sec); /* mtime */
	*bp++ = 0; /* owner */
	*bp++ = 0; /* group */
	*bp++ = htonl(S_IRWXUGO); /* unix mode */
	*bp++ = 0; /* segment size */

	afs_use_fs_server(call, fc->cbi);
	trace_afs_make_fs_call(call, &vnode->fid);
	return afs_make_call(&fc->ac, call, GFP_NOFS, false);
}

/*
 * deliver reply data to an FS.Rename
 */
static int afs_deliver_fs_rename(struct afs_call *call)
{
	struct afs_vnode *orig_dvnode = call->reply[0], *new_dvnode = call->reply[1];
	const __be32 *bp;
	int ret;

	_enter("{%u}", call->unmarshall);

	ret = afs_transfer_reply(call);
	if (ret < 0)
		return ret;

	/* unmarshall the reply once we've received all of it */
	bp = call->buffer;
	if (afs_decode_status(call, &bp, &orig_dvnode->status, orig_dvnode,
			      &call->expected_version, NULL) < 0)
		return afs_protocol_error(call, -EBADMSG);
	if (new_dvnode != orig_dvnode &&
	    afs_decode_status(call, &bp, &new_dvnode->status, new_dvnode,
			      &call->expected_version_2, NULL) < 0)
		return afs_protocol_error(call, -EBADMSG);
	/* xdr_decode_AFSVolSync(&bp, call->reply[X]); */

	_leave(" = 0 [done]");
	return 0;
}

/*
 * FS.Rename operation type
 */
static const struct afs_call_type afs_RXFSRename = {
	.name		= "FS.Rename",
	.op		= afs_FS_Rename,
	.deliver	= afs_deliver_fs_rename,
	.destructor	= afs_flat_call_destructor,
};

/*
 * create a symbolic link
 */
int afs_fs_rename(struct afs_fs_cursor *fc,
		  const char *orig_name,
		  struct afs_vnode *new_dvnode,
		  const char *new_name,
		  u64 current_orig_data_version,
		  u64 current_new_data_version)
{
	struct afs_vnode *orig_dvnode = fc->vnode;
	struct afs_call *call;
	struct afs_net *net = afs_v2net(orig_dvnode);
	size_t reqsz, o_namesz, o_padsz, n_namesz, n_padsz;
	__be32 *bp;

	_enter("");

	o_namesz = strlen(orig_name);
	o_padsz = (4 - (o_namesz & 3)) & 3;

	n_namesz = strlen(new_name);
	n_padsz = (4 - (n_namesz & 3)) & 3;

	reqsz = (4 * 4) +
		4 + o_namesz + o_padsz +
		(3 * 4) +
		4 + n_namesz + n_padsz;

	call = afs_alloc_flat_call(net, &afs_RXFSRename, reqsz, (21 + 21 + 6) * 4);
	if (!call)
		return -ENOMEM;

	call->key = fc->key;
	call->reply[0] = orig_dvnode;
	call->reply[1] = new_dvnode;
	call->expected_version = current_orig_data_version + 1;
	call->expected_version_2 = current_new_data_version + 1;

	/* marshall the parameters */
	bp = call->request;
	*bp++ = htonl(FSRENAME);
	*bp++ = htonl(orig_dvnode->fid.vid);
	*bp++ = htonl(orig_dvnode->fid.vnode);
	*bp++ = htonl(orig_dvnode->fid.unique);
	*bp++ = htonl(o_namesz);
	memcpy(bp, orig_name, o_namesz);
	bp = (void *) bp + o_namesz;
	if (o_padsz > 0) {
		memset(bp, 0, o_padsz);
		bp = (void *) bp + o_padsz;
	}

	*bp++ = htonl(new_dvnode->fid.vid);
	*bp++ = htonl(new_dvnode->fid.vnode);
	*bp++ = htonl(new_dvnode->fid.unique);
	*bp++ = htonl(n_namesz);
	memcpy(bp, new_name, n_namesz);
	bp = (void *) bp + n_namesz;
	if (n_padsz > 0) {
		memset(bp, 0, n_padsz);
		bp = (void *) bp + n_padsz;
	}

	afs_use_fs_server(call, fc->cbi);
	trace_afs_make_fs_call(call, &orig_dvnode->fid);
	return afs_make_call(&fc->ac, call, GFP_NOFS, false);
}

/*
 * deliver reply data to an FS.StoreData
 */
static int afs_deliver_fs_store_data(struct afs_call *call)
{
	struct afs_vnode *vnode = call->reply[0];
	const __be32 *bp;
	int ret;

	_enter("");

	ret = afs_transfer_reply(call);
	if (ret < 0)
		return ret;

	/* unmarshall the reply once we've received all of it */
	bp = call->buffer;
	if (afs_decode_status(call, &bp, &vnode->status, vnode,
			      &call->expected_version, NULL) < 0)
		return afs_protocol_error(call, -EBADMSG);
	/* xdr_decode_AFSVolSync(&bp, call->reply[X]); */

	afs_pages_written_back(vnode, call);

	_leave(" = 0 [done]");
	return 0;
}

/*
 * FS.StoreData operation type
 */
static const struct afs_call_type afs_RXFSStoreData = {
	.name		= "FS.StoreData",
	.op		= afs_FS_StoreData,
	.deliver	= afs_deliver_fs_store_data,
	.destructor	= afs_flat_call_destructor,
};

static const struct afs_call_type afs_RXFSStoreData64 = {
	.name		= "FS.StoreData64",
	.op		= afs_FS_StoreData64,
	.deliver	= afs_deliver_fs_store_data,
	.destructor	= afs_flat_call_destructor,
};

/*
 * store a set of pages to a very large file
 */
static int afs_fs_store_data64(struct afs_fs_cursor *fc,
			       struct address_space *mapping,
			       pgoff_t first, pgoff_t last,
			       unsigned offset, unsigned to,
			       loff_t size, loff_t pos, loff_t i_size)
{
	struct afs_vnode *vnode = fc->vnode;
	struct afs_call *call;
	struct afs_net *net = afs_v2net(vnode);
	__be32 *bp;

	_enter(",%x,{%x:%u},,",
	       key_serial(fc->key), vnode->fid.vid, vnode->fid.vnode);

	call = afs_alloc_flat_call(net, &afs_RXFSStoreData64,
				   (4 + 6 + 3 * 2) * 4,
				   (21 + 6) * 4);
	if (!call)
		return -ENOMEM;

	call->key = fc->key;
	call->mapping = mapping;
	call->reply[0] = vnode;
	call->first = first;
	call->last = last;
	call->first_offset = offset;
	call->last_to = to;
	call->send_pages = true;
	call->expected_version = vnode->status.data_version + 1;

	/* marshall the parameters */
	bp = call->request;
	*bp++ = htonl(FSSTOREDATA64);
	*bp++ = htonl(vnode->fid.vid);
	*bp++ = htonl(vnode->fid.vnode);
	*bp++ = htonl(vnode->fid.unique);

	*bp++ = htonl(AFS_SET_MTIME); /* mask */
	*bp++ = htonl(vnode->vfs_inode.i_mtime.tv_sec); /* mtime */
	*bp++ = 0; /* owner */
	*bp++ = 0; /* group */
	*bp++ = 0; /* unix mode */
	*bp++ = 0; /* segment size */

	*bp++ = htonl(pos >> 32);
	*bp++ = htonl((u32) pos);
	*bp++ = htonl(size >> 32);
	*bp++ = htonl((u32) size);
	*bp++ = htonl(i_size >> 32);
	*bp++ = htonl((u32) i_size);

	trace_afs_make_fs_call(call, &vnode->fid);
	return afs_make_call(&fc->ac, call, GFP_NOFS, false);
}

/*
 * store a set of pages
 */
int afs_fs_store_data(struct afs_fs_cursor *fc, struct address_space *mapping,
		      pgoff_t first, pgoff_t last,
		      unsigned offset, unsigned to)
{
	struct afs_vnode *vnode = fc->vnode;
	struct afs_call *call;
	struct afs_net *net = afs_v2net(vnode);
	loff_t size, pos, i_size;
	__be32 *bp;

	_enter(",%x,{%x:%u},,",
	       key_serial(fc->key), vnode->fid.vid, vnode->fid.vnode);

	size = (loff_t)to - (loff_t)offset;
	if (first != last)
		size += (loff_t)(last - first) << PAGE_SHIFT;
	pos = (loff_t)first << PAGE_SHIFT;
	pos += offset;

	i_size = i_size_read(&vnode->vfs_inode);
	if (pos + size > i_size)
		i_size = size + pos;

	_debug("size %llx, at %llx, i_size %llx",
	       (unsigned long long) size, (unsigned long long) pos,
	       (unsigned long long) i_size);

	if (pos >> 32 || i_size >> 32 || size >> 32 || (pos + size) >> 32)
		return afs_fs_store_data64(fc, mapping, first, last, offset, to,
					   size, pos, i_size);

	call = afs_alloc_flat_call(net, &afs_RXFSStoreData,
				   (4 + 6 + 3) * 4,
				   (21 + 6) * 4);
	if (!call)
		return -ENOMEM;

	call->key = fc->key;
	call->mapping = mapping;
	call->reply[0] = vnode;
	call->first = first;
	call->last = last;
	call->first_offset = offset;
	call->last_to = to;
	call->send_pages = true;
	call->expected_version = vnode->status.data_version + 1;

	/* marshall the parameters */
	bp = call->request;
	*bp++ = htonl(FSSTOREDATA);
	*bp++ = htonl(vnode->fid.vid);
	*bp++ = htonl(vnode->fid.vnode);
	*bp++ = htonl(vnode->fid.unique);

	*bp++ = htonl(AFS_SET_MTIME); /* mask */
	*bp++ = htonl(vnode->vfs_inode.i_mtime.tv_sec); /* mtime */
	*bp++ = 0; /* owner */
	*bp++ = 0; /* group */
	*bp++ = 0; /* unix mode */
	*bp++ = 0; /* segment size */

	*bp++ = htonl(pos);
	*bp++ = htonl(size);
	*bp++ = htonl(i_size);

	afs_use_fs_server(call, fc->cbi);
	trace_afs_make_fs_call(call, &vnode->fid);
	return afs_make_call(&fc->ac, call, GFP_NOFS, false);
}

/*
 * deliver reply data to an FS.StoreStatus
 */
static int afs_deliver_fs_store_status(struct afs_call *call)
{
	struct afs_vnode *vnode = call->reply[0];
	const __be32 *bp;
	int ret;

	_enter("");

	ret = afs_transfer_reply(call);
	if (ret < 0)
		return ret;

	/* unmarshall the reply once we've received all of it */
	bp = call->buffer;
	if (afs_decode_status(call, &bp, &vnode->status, vnode,
			      &call->expected_version, NULL) < 0)
		return afs_protocol_error(call, -EBADMSG);
	/* xdr_decode_AFSVolSync(&bp, call->reply[X]); */

	_leave(" = 0 [done]");
	return 0;
}

/*
 * FS.StoreStatus operation type
 */
static const struct afs_call_type afs_RXFSStoreStatus = {
	.name		= "FS.StoreStatus",
	.op		= afs_FS_StoreStatus,
	.deliver	= afs_deliver_fs_store_status,
	.destructor	= afs_flat_call_destructor,
};

static const struct afs_call_type afs_RXFSStoreData_as_Status = {
	.name		= "FS.StoreData",
	.op		= afs_FS_StoreData,
	.deliver	= afs_deliver_fs_store_status,
	.destructor	= afs_flat_call_destructor,
};

static const struct afs_call_type afs_RXFSStoreData64_as_Status = {
	.name		= "FS.StoreData64",
	.op		= afs_FS_StoreData64,
	.deliver	= afs_deliver_fs_store_status,
	.destructor	= afs_flat_call_destructor,
};

/*
 * set the attributes on a very large file, using FS.StoreData rather than
 * FS.StoreStatus so as to alter the file size also
 */
static int afs_fs_setattr_size64(struct afs_fs_cursor *fc, struct iattr *attr)
{
	struct afs_vnode *vnode = fc->vnode;
	struct afs_call *call;
	struct afs_net *net = afs_v2net(vnode);
	__be32 *bp;

	_enter(",%x,{%x:%u},,",
	       key_serial(fc->key), vnode->fid.vid, vnode->fid.vnode);

	ASSERT(attr->ia_valid & ATTR_SIZE);

	call = afs_alloc_flat_call(net, &afs_RXFSStoreData64_as_Status,
				   (4 + 6 + 3 * 2) * 4,
				   (21 + 6) * 4);
	if (!call)
		return -ENOMEM;

	call->key = fc->key;
	call->reply[0] = vnode;
	call->expected_version = vnode->status.data_version + 1;

	/* marshall the parameters */
	bp = call->request;
	*bp++ = htonl(FSSTOREDATA64);
	*bp++ = htonl(vnode->fid.vid);
	*bp++ = htonl(vnode->fid.vnode);
	*bp++ = htonl(vnode->fid.unique);

	xdr_encode_AFS_StoreStatus(&bp, attr);

	*bp++ = 0;				/* position of start of write */
	*bp++ = 0;
	*bp++ = 0;				/* size of write */
	*bp++ = 0;
	*bp++ = htonl(attr->ia_size >> 32);	/* new file length */
	*bp++ = htonl((u32) attr->ia_size);

	afs_use_fs_server(call, fc->cbi);
	trace_afs_make_fs_call(call, &vnode->fid);
	return afs_make_call(&fc->ac, call, GFP_NOFS, false);
}

/*
 * set the attributes on a file, using FS.StoreData rather than FS.StoreStatus
 * so as to alter the file size also
 */
static int afs_fs_setattr_size(struct afs_fs_cursor *fc, struct iattr *attr)
{
	struct afs_vnode *vnode = fc->vnode;
	struct afs_call *call;
	struct afs_net *net = afs_v2net(vnode);
	__be32 *bp;

	_enter(",%x,{%x:%u},,",
	       key_serial(fc->key), vnode->fid.vid, vnode->fid.vnode);

	ASSERT(attr->ia_valid & ATTR_SIZE);
	if (attr->ia_size >> 32)
		return afs_fs_setattr_size64(fc, attr);

	call = afs_alloc_flat_call(net, &afs_RXFSStoreData_as_Status,
				   (4 + 6 + 3) * 4,
				   (21 + 6) * 4);
	if (!call)
		return -ENOMEM;

	call->key = fc->key;
	call->reply[0] = vnode;
	call->expected_version = vnode->status.data_version + 1;

	/* marshall the parameters */
	bp = call->request;
	*bp++ = htonl(FSSTOREDATA);
	*bp++ = htonl(vnode->fid.vid);
	*bp++ = htonl(vnode->fid.vnode);
	*bp++ = htonl(vnode->fid.unique);

	xdr_encode_AFS_StoreStatus(&bp, attr);

	*bp++ = 0;				/* position of start of write */
	*bp++ = 0;				/* size of write */
	*bp++ = htonl(attr->ia_size);		/* new file length */

	afs_use_fs_server(call, fc->cbi);
	trace_afs_make_fs_call(call, &vnode->fid);
	return afs_make_call(&fc->ac, call, GFP_NOFS, false);
}

/*
 * set the attributes on a file, using FS.StoreData if there's a change in file
 * size, and FS.StoreStatus otherwise
 */
int afs_fs_setattr(struct afs_fs_cursor *fc, struct iattr *attr)
{
	struct afs_vnode *vnode = fc->vnode;
	struct afs_call *call;
	struct afs_net *net = afs_v2net(vnode);
	__be32 *bp;

	if (attr->ia_valid & ATTR_SIZE)
		return afs_fs_setattr_size(fc, attr);

	_enter(",%x,{%x:%u},,",
	       key_serial(fc->key), vnode->fid.vid, vnode->fid.vnode);

	call = afs_alloc_flat_call(net, &afs_RXFSStoreStatus,
				   (4 + 6) * 4,
				   (21 + 6) * 4);
	if (!call)
		return -ENOMEM;

	call->key = fc->key;
	call->reply[0] = vnode;
	call->expected_version = vnode->status.data_version;

	/* marshall the parameters */
	bp = call->request;
	*bp++ = htonl(FSSTORESTATUS);
	*bp++ = htonl(vnode->fid.vid);
	*bp++ = htonl(vnode->fid.vnode);
	*bp++ = htonl(vnode->fid.unique);

	xdr_encode_AFS_StoreStatus(&bp, attr);

	afs_use_fs_server(call, fc->cbi);
	trace_afs_make_fs_call(call, &vnode->fid);
	return afs_make_call(&fc->ac, call, GFP_NOFS, false);
}

/*
 * deliver reply data to an FS.GetVolumeStatus
 */
static int afs_deliver_fs_get_volume_status(struct afs_call *call)
{
	const __be32 *bp;
	char *p;
	int ret;

	_enter("{%u}", call->unmarshall);

	switch (call->unmarshall) {
	case 0:
		call->offset = 0;
		call->unmarshall++;

		/* extract the returned status record */
	case 1:
		_debug("extract status");
		ret = afs_extract_data(call, call->buffer,
				       12 * 4, true);
		if (ret < 0)
			return ret;

		bp = call->buffer;
		xdr_decode_AFSFetchVolumeStatus(&bp, call->reply[1]);
		call->offset = 0;
		call->unmarshall++;

		/* extract the volume name length */
	case 2:
		ret = afs_extract_data(call, &call->tmp, 4, true);
		if (ret < 0)
			return ret;

		call->count = ntohl(call->tmp);
		_debug("volname length: %u", call->count);
		if (call->count >= AFSNAMEMAX)
			return afs_protocol_error(call, -EBADMSG);
		call->offset = 0;
		call->unmarshall++;

		/* extract the volume name */
	case 3:
		_debug("extract volname");
		if (call->count > 0) {
			ret = afs_extract_data(call, call->reply[2],
					       call->count, true);
			if (ret < 0)
				return ret;
		}

		p = call->reply[2];
		p[call->count] = 0;
		_debug("volname '%s'", p);

		call->offset = 0;
		call->unmarshall++;

		/* extract the volume name padding */
		if ((call->count & 3) == 0) {
			call->unmarshall++;
			goto no_volname_padding;
		}
		call->count = 4 - (call->count & 3);

	case 4:
		ret = afs_extract_data(call, call->buffer,
				       call->count, true);
		if (ret < 0)
			return ret;

		call->offset = 0;
		call->unmarshall++;
	no_volname_padding:

		/* extract the offline message length */
	case 5:
		ret = afs_extract_data(call, &call->tmp, 4, true);
		if (ret < 0)
			return ret;

		call->count = ntohl(call->tmp);
		_debug("offline msg length: %u", call->count);
		if (call->count >= AFSNAMEMAX)
			return afs_protocol_error(call, -EBADMSG);
		call->offset = 0;
		call->unmarshall++;

		/* extract the offline message */
	case 6:
		_debug("extract offline");
		if (call->count > 0) {
			ret = afs_extract_data(call, call->reply[2],
					       call->count, true);
			if (ret < 0)
				return ret;
		}

		p = call->reply[2];
		p[call->count] = 0;
		_debug("offline '%s'", p);

		call->offset = 0;
		call->unmarshall++;

		/* extract the offline message padding */
		if ((call->count & 3) == 0) {
			call->unmarshall++;
			goto no_offline_padding;
		}
		call->count = 4 - (call->count & 3);

	case 7:
		ret = afs_extract_data(call, call->buffer,
				       call->count, true);
		if (ret < 0)
			return ret;

		call->offset = 0;
		call->unmarshall++;
	no_offline_padding:

		/* extract the message of the day length */
	case 8:
		ret = afs_extract_data(call, &call->tmp, 4, true);
		if (ret < 0)
			return ret;

		call->count = ntohl(call->tmp);
		_debug("motd length: %u", call->count);
		if (call->count >= AFSNAMEMAX)
			return afs_protocol_error(call, -EBADMSG);
		call->offset = 0;
		call->unmarshall++;

		/* extract the message of the day */
	case 9:
		_debug("extract motd");
		if (call->count > 0) {
			ret = afs_extract_data(call, call->reply[2],
					       call->count, true);
			if (ret < 0)
				return ret;
		}

		p = call->reply[2];
		p[call->count] = 0;
		_debug("motd '%s'", p);

		call->offset = 0;
		call->unmarshall++;

		/* extract the message of the day padding */
		call->count = (4 - (call->count & 3)) & 3;

	case 10:
		ret = afs_extract_data(call, call->buffer,
				       call->count, false);
		if (ret < 0)
			return ret;

		call->offset = 0;
		call->unmarshall++;
	case 11:
		break;
	}

	_leave(" = 0 [done]");
	return 0;
}

/*
 * destroy an FS.GetVolumeStatus call
 */
static void afs_get_volume_status_call_destructor(struct afs_call *call)
{
	kfree(call->reply[2]);
	call->reply[2] = NULL;
	afs_flat_call_destructor(call);
}

/*
 * FS.GetVolumeStatus operation type
 */
static const struct afs_call_type afs_RXFSGetVolumeStatus = {
	.name		= "FS.GetVolumeStatus",
	.op		= afs_FS_GetVolumeStatus,
	.deliver	= afs_deliver_fs_get_volume_status,
	.destructor	= afs_get_volume_status_call_destructor,
};

/*
 * fetch the status of a volume
 */
int afs_fs_get_volume_status(struct afs_fs_cursor *fc,
			     struct afs_volume_status *vs)
{
	struct afs_vnode *vnode = fc->vnode;
	struct afs_call *call;
	struct afs_net *net = afs_v2net(vnode);
	__be32 *bp;
	void *tmpbuf;

	_enter("");

	tmpbuf = kmalloc(AFSOPAQUEMAX, GFP_KERNEL);
	if (!tmpbuf)
		return -ENOMEM;

	call = afs_alloc_flat_call(net, &afs_RXFSGetVolumeStatus, 2 * 4, 12 * 4);
	if (!call) {
		kfree(tmpbuf);
		return -ENOMEM;
	}

	call->key = fc->key;
	call->reply[0] = vnode;
	call->reply[1] = vs;
	call->reply[2] = tmpbuf;

	/* marshall the parameters */
	bp = call->request;
	bp[0] = htonl(FSGETVOLUMESTATUS);
	bp[1] = htonl(vnode->fid.vid);

	afs_use_fs_server(call, fc->cbi);
	trace_afs_make_fs_call(call, &vnode->fid);
	return afs_make_call(&fc->ac, call, GFP_NOFS, false);
}

/*
 * deliver reply data to an FS.SetLock, FS.ExtendLock or FS.ReleaseLock
 */
static int afs_deliver_fs_xxxx_lock(struct afs_call *call)
{
	const __be32 *bp;
	int ret;

	_enter("{%u}", call->unmarshall);

	ret = afs_transfer_reply(call);
	if (ret < 0)
		return ret;

	/* unmarshall the reply once we've received all of it */
	bp = call->buffer;
	/* xdr_decode_AFSVolSync(&bp, call->reply[X]); */

	_leave(" = 0 [done]");
	return 0;
}

/*
 * FS.SetLock operation type
 */
static const struct afs_call_type afs_RXFSSetLock = {
	.name		= "FS.SetLock",
	.op		= afs_FS_SetLock,
	.deliver	= afs_deliver_fs_xxxx_lock,
	.destructor	= afs_flat_call_destructor,
};

/*
 * FS.ExtendLock operation type
 */
static const struct afs_call_type afs_RXFSExtendLock = {
	.name		= "FS.ExtendLock",
	.op		= afs_FS_ExtendLock,
	.deliver	= afs_deliver_fs_xxxx_lock,
	.destructor	= afs_flat_call_destructor,
};

/*
 * FS.ReleaseLock operation type
 */
static const struct afs_call_type afs_RXFSReleaseLock = {
	.name		= "FS.ReleaseLock",
	.op		= afs_FS_ReleaseLock,
	.deliver	= afs_deliver_fs_xxxx_lock,
	.destructor	= afs_flat_call_destructor,
};

/*
 * Set a lock on a file
 */
int afs_fs_set_lock(struct afs_fs_cursor *fc, afs_lock_type_t type)
{
	struct afs_vnode *vnode = fc->vnode;
	struct afs_call *call;
	struct afs_net *net = afs_v2net(vnode);
	__be32 *bp;

	_enter("");

	call = afs_alloc_flat_call(net, &afs_RXFSSetLock, 5 * 4, 6 * 4);
	if (!call)
		return -ENOMEM;

	call->key = fc->key;
	call->reply[0] = vnode;

	/* marshall the parameters */
	bp = call->request;
	*bp++ = htonl(FSSETLOCK);
	*bp++ = htonl(vnode->fid.vid);
	*bp++ = htonl(vnode->fid.vnode);
	*bp++ = htonl(vnode->fid.unique);
	*bp++ = htonl(type);

	afs_use_fs_server(call, fc->cbi);
	trace_afs_make_fs_call(call, &vnode->fid);
	return afs_make_call(&fc->ac, call, GFP_NOFS, false);
}

/*
 * extend a lock on a file
 */
int afs_fs_extend_lock(struct afs_fs_cursor *fc)
{
	struct afs_vnode *vnode = fc->vnode;
	struct afs_call *call;
	struct afs_net *net = afs_v2net(vnode);
	__be32 *bp;

	_enter("");

	call = afs_alloc_flat_call(net, &afs_RXFSExtendLock, 4 * 4, 6 * 4);
	if (!call)
		return -ENOMEM;

	call->key = fc->key;
	call->reply[0] = vnode;

	/* marshall the parameters */
	bp = call->request;
	*bp++ = htonl(FSEXTENDLOCK);
	*bp++ = htonl(vnode->fid.vid);
	*bp++ = htonl(vnode->fid.vnode);
	*bp++ = htonl(vnode->fid.unique);

	afs_use_fs_server(call, fc->cbi);
	trace_afs_make_fs_call(call, &vnode->fid);
	return afs_make_call(&fc->ac, call, GFP_NOFS, false);
}

/*
 * release a lock on a file
 */
int afs_fs_release_lock(struct afs_fs_cursor *fc)
{
	struct afs_vnode *vnode = fc->vnode;
	struct afs_call *call;
	struct afs_net *net = afs_v2net(vnode);
	__be32 *bp;

	_enter("");

	call = afs_alloc_flat_call(net, &afs_RXFSReleaseLock, 4 * 4, 6 * 4);
	if (!call)
		return -ENOMEM;

	call->key = fc->key;
	call->reply[0] = vnode;

	/* marshall the parameters */
	bp = call->request;
	*bp++ = htonl(FSRELEASELOCK);
	*bp++ = htonl(vnode->fid.vid);
	*bp++ = htonl(vnode->fid.vnode);
	*bp++ = htonl(vnode->fid.unique);

	afs_use_fs_server(call, fc->cbi);
	trace_afs_make_fs_call(call, &vnode->fid);
	return afs_make_call(&fc->ac, call, GFP_NOFS, false);
}

/*
 * Deliver reply data to an FS.GiveUpAllCallBacks operation.
 */
static int afs_deliver_fs_give_up_all_callbacks(struct afs_call *call)
{
	return afs_transfer_reply(call);
}

/*
 * FS.GiveUpAllCallBacks operation type
 */
static const struct afs_call_type afs_RXFSGiveUpAllCallBacks = {
	.name		= "FS.GiveUpAllCallBacks",
	.op		= afs_FS_GiveUpAllCallBacks,
	.deliver	= afs_deliver_fs_give_up_all_callbacks,
	.destructor	= afs_flat_call_destructor,
};

/*
 * Flush all the callbacks we have on a server.
 */
int afs_fs_give_up_all_callbacks(struct afs_net *net,
				 struct afs_server *server,
				 struct afs_addr_cursor *ac,
				 struct key *key)
{
	struct afs_call *call;
	__be32 *bp;

	_enter("");

	call = afs_alloc_flat_call(net, &afs_RXFSGiveUpAllCallBacks, 1 * 4, 0);
	if (!call)
		return -ENOMEM;

	call->key = key;

	/* marshall the parameters */
	bp = call->request;
	*bp++ = htonl(FSGIVEUPALLCALLBACKS);

	/* Can't take a ref on server */
	return afs_make_call(ac, call, GFP_NOFS, false);
}

/*
 * Deliver reply data to an FS.GetCapabilities operation.
 */
static int afs_deliver_fs_get_capabilities(struct afs_call *call)
{
	u32 count;
	int ret;

	_enter("{%u,%zu/%u}", call->unmarshall, call->offset, call->count);

again:
	switch (call->unmarshall) {
	case 0:
		call->offset = 0;
		call->unmarshall++;

		/* Extract the capabilities word count */
	case 1:
		ret = afs_extract_data(call, &call->tmp,
				       1 * sizeof(__be32),
				       true);
		if (ret < 0)
			return ret;

		count = ntohl(call->tmp);

		call->count = count;
		call->count2 = count;
		call->offset = 0;
		call->unmarshall++;

		/* Extract capabilities words */
	case 2:
		count = min(call->count, 16U);
		ret = afs_extract_data(call, call->buffer,
				       count * sizeof(__be32),
				       call->count > 16);
		if (ret < 0)
			return ret;

		/* TODO: Examine capabilities */

		call->count -= count;
		if (call->count > 0)
			goto again;
		call->offset = 0;
		call->unmarshall++;
		break;
	}

	_leave(" = 0 [done]");
	return 0;
}

/*
 * FS.GetCapabilities operation type
 */
static const struct afs_call_type afs_RXFSGetCapabilities = {
	.name		= "FS.GetCapabilities",
	.op		= afs_FS_GetCapabilities,
	.deliver	= afs_deliver_fs_get_capabilities,
	.destructor	= afs_flat_call_destructor,
};

/*
 * Probe a fileserver for the capabilities that it supports.  This can
 * return up to 196 words.
 */
int afs_fs_get_capabilities(struct afs_net *net,
			    struct afs_server *server,
			    struct afs_addr_cursor *ac,
			    struct key *key)
{
	struct afs_call *call;
	__be32 *bp;

	_enter("");

	call = afs_alloc_flat_call(net, &afs_RXFSGetCapabilities, 1 * 4, 16 * 4);
	if (!call)
		return -ENOMEM;

	call->key = key;

	/* marshall the parameters */
	bp = call->request;
	*bp++ = htonl(FSGETCAPABILITIES);

	/* Can't take a ref on server */
	trace_afs_make_fs_call(call, NULL);
	return afs_make_call(ac, call, GFP_NOFS, false);
}

/*
 * Deliver reply data to an FS.FetchStatus with no vnode.
 */
static int afs_deliver_fs_fetch_status(struct afs_call *call)
{
	struct afs_file_status *status = call->reply[1];
	struct afs_callback *callback = call->reply[2];
	struct afs_volsync *volsync = call->reply[3];
	struct afs_vnode *vnode = call->reply[0];
	const __be32 *bp;
	int ret;

	ret = afs_transfer_reply(call);
	if (ret < 0)
		return ret;

	_enter("{%x:%u}", vnode->fid.vid, vnode->fid.vnode);

	/* unmarshall the reply once we've received all of it */
	bp = call->buffer;
	afs_decode_status(call, &bp, status, vnode,
			  &call->expected_version, NULL);
	callback[call->count].version	= ntohl(bp[0]);
	callback[call->count].expiry	= ntohl(bp[1]);
	callback[call->count].type	= ntohl(bp[2]);
	if (vnode)
		xdr_decode_AFSCallBack(call, vnode, &bp);
	else
		bp += 3;
	if (volsync)
		xdr_decode_AFSVolSync(&bp, volsync);

	_leave(" = 0 [done]");
	return 0;
}

/*
 * FS.FetchStatus operation type
 */
static const struct afs_call_type afs_RXFSFetchStatus = {
	.name		= "FS.FetchStatus",
	.op		= afs_FS_FetchStatus,
	.deliver	= afs_deliver_fs_fetch_status,
	.destructor	= afs_flat_call_destructor,
};

/*
 * Fetch the status information for a fid without needing a vnode handle.
 */
int afs_fs_fetch_status(struct afs_fs_cursor *fc,
			struct afs_net *net,
			struct afs_fid *fid,
			struct afs_file_status *status,
			struct afs_callback *callback,
			struct afs_volsync *volsync)
{
	struct afs_call *call;
	__be32 *bp;

	_enter(",%x,{%x:%u},,",
	       key_serial(fc->key), fid->vid, fid->vnode);

	call = afs_alloc_flat_call(net, &afs_RXFSFetchStatus, 16, (21 + 3 + 6) * 4);
	if (!call) {
		fc->ac.error = -ENOMEM;
		return -ENOMEM;
	}

	call->key = fc->key;
	call->reply[0] = NULL; /* vnode for fid[0] */
	call->reply[1] = status;
	call->reply[2] = callback;
	call->reply[3] = volsync;
	call->expected_version = 1; /* vnode->status.data_version */

	/* marshall the parameters */
	bp = call->request;
	bp[0] = htonl(FSFETCHSTATUS);
	bp[1] = htonl(fid->vid);
	bp[2] = htonl(fid->vnode);
	bp[3] = htonl(fid->unique);

	call->cb_break = fc->cb_break;
	afs_use_fs_server(call, fc->cbi);
	trace_afs_make_fs_call(call, fid);
	return afs_make_call(&fc->ac, call, GFP_NOFS, false);
}

/*
 * Deliver reply data to an FS.InlineBulkStatus call
 */
static int afs_deliver_fs_inline_bulk_status(struct afs_call *call)
{
	struct afs_file_status *statuses;
	struct afs_callback *callbacks;
	struct afs_vnode *vnode = call->reply[0];
	const __be32 *bp;
	u32 tmp;
	int ret;

	_enter("{%u}", call->unmarshall);

	switch (call->unmarshall) {
	case 0:
		call->offset = 0;
		call->unmarshall++;

		/* Extract the file status count and array in two steps */
	case 1:
		_debug("extract status count");
		ret = afs_extract_data(call, &call->tmp, 4, true);
		if (ret < 0)
			return ret;

		tmp = ntohl(call->tmp);
		_debug("status count: %u/%u", tmp, call->count2);
		if (tmp != call->count2)
			return afs_protocol_error(call, -EBADMSG);

		call->count = 0;
		call->unmarshall++;
	more_counts:
		call->offset = 0;

	case 2:
		_debug("extract status array %u", call->count);
		ret = afs_extract_data(call, call->buffer, 21 * 4, true);
		if (ret < 0)
			return ret;

		bp = call->buffer;
		statuses = call->reply[1];
		if (afs_decode_status(call, &bp, &statuses[call->count],
				      call->count == 0 ? vnode : NULL,
				      NULL, NULL) < 0)
			return afs_protocol_error(call, -EBADMSG);

		call->count++;
		if (call->count < call->count2)
			goto more_counts;

		call->count = 0;
		call->unmarshall++;
		call->offset = 0;

		/* Extract the callback count and array in two steps */
	case 3:
		_debug("extract CB count");
		ret = afs_extract_data(call, &call->tmp, 4, true);
		if (ret < 0)
			return ret;

		tmp = ntohl(call->tmp);
		_debug("CB count: %u", tmp);
		if (tmp != call->count2)
			return afs_protocol_error(call, -EBADMSG);
		call->count = 0;
		call->unmarshall++;
	more_cbs:
		call->offset = 0;

	case 4:
		_debug("extract CB array");
		ret = afs_extract_data(call, call->buffer, 3 * 4, true);
		if (ret < 0)
			return ret;

		_debug("unmarshall CB array");
		bp = call->buffer;
		callbacks = call->reply[2];
		callbacks[call->count].version	= ntohl(bp[0]);
		callbacks[call->count].expiry	= ntohl(bp[1]);
		callbacks[call->count].type	= ntohl(bp[2]);
		statuses = call->reply[1];
		if (call->count == 0 && vnode && statuses[0].abort_code == 0)
			xdr_decode_AFSCallBack(call, vnode, &bp);
		call->count++;
		if (call->count < call->count2)
			goto more_cbs;

		call->offset = 0;
		call->unmarshall++;

	case 5:
		ret = afs_extract_data(call, call->buffer, 6 * 4, false);
		if (ret < 0)
			return ret;

		bp = call->buffer;
		if (call->reply[3])
			xdr_decode_AFSVolSync(&bp, call->reply[3]);

		call->offset = 0;
		call->unmarshall++;

	case 6:
		break;
	}

	_leave(" = 0 [done]");
	return 0;
}

/*
 * FS.InlineBulkStatus operation type
 */
static const struct afs_call_type afs_RXFSInlineBulkStatus = {
	.name		= "FS.InlineBulkStatus",
	.op		= afs_FS_InlineBulkStatus,
	.deliver	= afs_deliver_fs_inline_bulk_status,
	.destructor	= afs_flat_call_destructor,
};

/*
 * Fetch the status information for up to 50 files
 */
int afs_fs_inline_bulk_status(struct afs_fs_cursor *fc,
			      struct afs_net *net,
			      struct afs_fid *fids,
			      struct afs_file_status *statuses,
			      struct afs_callback *callbacks,
			      unsigned int nr_fids,
			      struct afs_volsync *volsync)
{
	struct afs_call *call;
	__be32 *bp;
	int i;

	_enter(",%x,{%x:%u},%u",
	       key_serial(fc->key), fids[0].vid, fids[1].vnode, nr_fids);

	call = afs_alloc_flat_call(net, &afs_RXFSInlineBulkStatus,
				   (2 + nr_fids * 3) * 4,
				   21 * 4);
	if (!call) {
		fc->ac.error = -ENOMEM;
		return -ENOMEM;
	}

	call->key = fc->key;
	call->reply[0] = NULL; /* vnode for fid[0] */
	call->reply[1] = statuses;
	call->reply[2] = callbacks;
	call->reply[3] = volsync;
	call->count2 = nr_fids;

	/* marshall the parameters */
	bp = call->request;
	*bp++ = htonl(FSINLINEBULKSTATUS);
	*bp++ = htonl(nr_fids);
	for (i = 0; i < nr_fids; i++) {
		*bp++ = htonl(fids[i].vid);
		*bp++ = htonl(fids[i].vnode);
		*bp++ = htonl(fids[i].unique);
	}

	call->cb_break = fc->cb_break;
	afs_use_fs_server(call, fc->cbi);
	trace_afs_make_fs_call(call, &fids[0]);
	return afs_make_call(&fc->ac, call, GFP_NOFS, false);
}<|MERGE_RESOLUTION|>--- conflicted
+++ resolved
@@ -141,8 +141,6 @@
 
 	abort_code = ntohl(xdr->abort_code);
 
-	abort_code = ntohl(xdr->abort_code);
-
 	if (xdr->if_version != htonl(AFS_FSTATUS_VERSION)) {
 		if (xdr->if_version == htonl(0) &&
 		    abort_code != 0 &&
@@ -152,12 +150,7 @@
 			 * case.
 			 */
 			status->abort_code = abort_code;
-<<<<<<< HEAD
-			ret = 0;
-			goto out;
-=======
 			return 0;
->>>>>>> 47ea0f2e
 		}
 
 		pr_warn("Unknown AFSFetchStatus version %u\n", ntohl(xdr->if_version));
@@ -166,12 +159,7 @@
 
 	if (abort_code != 0 && inline_error) {
 		status->abort_code = abort_code;
-<<<<<<< HEAD
-		ret = 0;
-		goto out;
-=======
 		return 0;
->>>>>>> 47ea0f2e
 	}
 
 	type = ntohl(xdr->type);

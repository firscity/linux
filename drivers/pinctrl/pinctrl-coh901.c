/*
 * U300 GPIO module.
 *
 * Copyright (C) 2007-2012 ST-Ericsson AB
 * License terms: GNU General Public License (GPL) version 2
 * COH 901 571/3 - Used in DB3210 (U365 2.0) and DB3350 (U335 1.0)
 * Author: Linus Walleij <linus.walleij@linaro.org>
 * Author: Jonas Aaberg <jonas.aberg@stericsson.com>
 */
#include <linux/module.h>
#include <linux/interrupt.h>
#include <linux/delay.h>
#include <linux/errno.h>
#include <linux/io.h>
#include <linux/clk.h>
#include <linux/err.h>
#include <linux/platform_device.h>
#include <linux/gpio.h>
#include <linux/slab.h>
#include <linux/pinctrl/consumer.h>
#include <linux/pinctrl/pinconf-generic.h>
#include "pinctrl-coh901.h"

#define U300_GPIO_PORT_STRIDE				(0x30)
/*
 * Control Register 32bit (R/W)
 * bit 15-9 (mask 0x0000FE00) contains the number of cores. 8*cores
 * gives the number of GPIO pins.
 * bit 8-2  (mask 0x000001FC) contains the core version ID.
 */
#define U300_GPIO_CR					(0x00)
#define U300_GPIO_CR_SYNC_SEL_ENABLE			(0x00000002UL)
#define U300_GPIO_CR_BLOCK_CLKRQ_ENABLE			(0x00000001UL)
#define U300_GPIO_PXPDIR				(0x04)
#define U300_GPIO_PXPDOR				(0x08)
#define U300_GPIO_PXPCR					(0x0C)
#define U300_GPIO_PXPCR_ALL_PINS_MODE_MASK		(0x0000FFFFUL)
#define U300_GPIO_PXPCR_PIN_MODE_MASK			(0x00000003UL)
#define U300_GPIO_PXPCR_PIN_MODE_SHIFT			(0x00000002UL)
#define U300_GPIO_PXPCR_PIN_MODE_INPUT			(0x00000000UL)
#define U300_GPIO_PXPCR_PIN_MODE_OUTPUT_PUSH_PULL	(0x00000001UL)
#define U300_GPIO_PXPCR_PIN_MODE_OUTPUT_OPEN_DRAIN	(0x00000002UL)
#define U300_GPIO_PXPCR_PIN_MODE_OUTPUT_OPEN_SOURCE	(0x00000003UL)
#define U300_GPIO_PXPER					(0x10)
#define U300_GPIO_PXPER_ALL_PULL_UP_DISABLE_MASK	(0x000000FFUL)
#define U300_GPIO_PXPER_PULL_UP_DISABLE			(0x00000001UL)
#define U300_GPIO_PXIEV					(0x14)
#define U300_GPIO_PXIEN					(0x18)
#define U300_GPIO_PXIFR					(0x1C)
#define U300_GPIO_PXICR					(0x20)
#define U300_GPIO_PXICR_ALL_IRQ_CONFIG_MASK		(0x000000FFUL)
#define U300_GPIO_PXICR_IRQ_CONFIG_MASK			(0x00000001UL)
#define U300_GPIO_PXICR_IRQ_CONFIG_FALLING_EDGE		(0x00000000UL)
#define U300_GPIO_PXICR_IRQ_CONFIG_RISING_EDGE		(0x00000001UL)

/* 8 bits per port, no version has more than 7 ports */
#define U300_GPIO_NUM_PORTS 7
#define U300_GPIO_PINS_PER_PORT 8
#define U300_GPIO_MAX (U300_GPIO_PINS_PER_PORT * U300_GPIO_NUM_PORTS)

struct u300_gpio_port {
	struct u300_gpio *gpio;
	char name[8];
	int irq;
	int number;
	u8 toggle_edge_mode;
};

struct u300_gpio {
	struct gpio_chip chip;
	struct u300_gpio_port ports[U300_GPIO_NUM_PORTS];
	struct clk *clk;
	void __iomem *base;
	struct device *dev;
	u32 stride;
	/* Register offsets */
	u32 pcr;
	u32 dor;
	u32 dir;
	u32 per;
	u32 icr;
	u32 ien;
	u32 iev;
};

/*
 * Macro to expand to read a specific register found in the "gpio"
 * struct. It requires the struct u300_gpio *gpio variable to exist in
 * its context. It calculates the port offset from the given pin
 * offset, muliplies by the port stride and adds the register offset
 * so it provides a pointer to the desired register.
 */
#define U300_PIN_REG(pin, reg) \
	(gpio->base + (pin >> 3) * gpio->stride + gpio->reg)

/*
 * Provides a bitmask for a specific gpio pin inside an 8-bit GPIO
 * register.
 */
#define U300_PIN_BIT(pin) \
	(1 << (pin & 0x07))

struct u300_gpio_confdata {
	u16 bias_mode;
	bool output;
	int outval;
};

#define U300_FLOATING_INPUT { \
	.bias_mode = PIN_CONFIG_BIAS_HIGH_IMPEDANCE, \
	.output = false, \
}

#define U300_PULL_UP_INPUT { \
	.bias_mode = PIN_CONFIG_BIAS_PULL_UP, \
	.output = false, \
}

#define U300_OUTPUT_LOW { \
	.output = true, \
	.outval = 0, \
}

#define U300_OUTPUT_HIGH { \
	.output = true, \
	.outval = 1, \
}

/* Initial configuration */
static const struct __initconst u300_gpio_confdata
bs335_gpio_config[U300_GPIO_NUM_PORTS][U300_GPIO_PINS_PER_PORT] = {
	/* Port 0, pins 0-7 */
	{
		U300_FLOATING_INPUT,
		U300_OUTPUT_HIGH,
		U300_FLOATING_INPUT,
		U300_OUTPUT_LOW,
		U300_OUTPUT_LOW,
		U300_OUTPUT_LOW,
		U300_OUTPUT_LOW,
		U300_OUTPUT_LOW,
	},
	/* Port 1, pins 0-7 */
	{
		U300_OUTPUT_LOW,
		U300_OUTPUT_LOW,
		U300_OUTPUT_LOW,
		U300_PULL_UP_INPUT,
		U300_FLOATING_INPUT,
		U300_OUTPUT_HIGH,
		U300_OUTPUT_LOW,
		U300_OUTPUT_LOW,
	},
	/* Port 2, pins 0-7 */
	{
		U300_FLOATING_INPUT,
		U300_FLOATING_INPUT,
		U300_FLOATING_INPUT,
		U300_FLOATING_INPUT,
		U300_OUTPUT_LOW,
		U300_PULL_UP_INPUT,
		U300_OUTPUT_LOW,
		U300_PULL_UP_INPUT,
	},
	/* Port 3, pins 0-7 */
	{
		U300_PULL_UP_INPUT,
		U300_OUTPUT_LOW,
		U300_FLOATING_INPUT,
		U300_FLOATING_INPUT,
		U300_FLOATING_INPUT,
		U300_FLOATING_INPUT,
		U300_FLOATING_INPUT,
		U300_FLOATING_INPUT,
	},
	/* Port 4, pins 0-7 */
	{
		U300_FLOATING_INPUT,
		U300_FLOATING_INPUT,
		U300_FLOATING_INPUT,
		U300_FLOATING_INPUT,
		U300_FLOATING_INPUT,
		U300_FLOATING_INPUT,
		U300_FLOATING_INPUT,
		U300_FLOATING_INPUT,
	},
	/* Port 5, pins 0-7 */
	{
		U300_FLOATING_INPUT,
		U300_FLOATING_INPUT,
		U300_FLOATING_INPUT,
		U300_FLOATING_INPUT,
		U300_FLOATING_INPUT,
		U300_FLOATING_INPUT,
		U300_FLOATING_INPUT,
		U300_FLOATING_INPUT,
	},
	/* Port 6, pind 0-7 */
	{
		U300_FLOATING_INPUT,
		U300_FLOATING_INPUT,
		U300_FLOATING_INPUT,
		U300_FLOATING_INPUT,
		U300_FLOATING_INPUT,
		U300_FLOATING_INPUT,
		U300_FLOATING_INPUT,
		U300_FLOATING_INPUT,
	}
};

/**
 * to_u300_gpio() - get the pointer to u300_gpio
 * @chip: the gpio chip member of the structure u300_gpio
 */
static inline struct u300_gpio *to_u300_gpio(struct gpio_chip *chip)
{
	return container_of(chip, struct u300_gpio, chip);
}

static int u300_gpio_request(struct gpio_chip *chip, unsigned offset)
{
	/*
	 * Map back to global GPIO space and request muxing, the direction
	 * parameter does not matter for this controller.
	 */
	int gpio = chip->base + offset;

	return pinctrl_request_gpio(gpio);
}

static void u300_gpio_free(struct gpio_chip *chip, unsigned offset)
{
	int gpio = chip->base + offset;

	pinctrl_free_gpio(gpio);
}

static int u300_gpio_get(struct gpio_chip *chip, unsigned offset)
{
	struct u300_gpio *gpio = to_u300_gpio(chip);

	return readl(U300_PIN_REG(offset, dir)) & U300_PIN_BIT(offset);
}

static void u300_gpio_set(struct gpio_chip *chip, unsigned offset, int value)
{
	struct u300_gpio *gpio = to_u300_gpio(chip);
	unsigned long flags;
	u32 val;

	local_irq_save(flags);

	val = readl(U300_PIN_REG(offset, dor));
	if (value)
		writel(val | U300_PIN_BIT(offset), U300_PIN_REG(offset, dor));
	else
		writel(val & ~U300_PIN_BIT(offset), U300_PIN_REG(offset, dor));

	local_irq_restore(flags);
}

static int u300_gpio_direction_input(struct gpio_chip *chip, unsigned offset)
{
	struct u300_gpio *gpio = to_u300_gpio(chip);
	unsigned long flags;
	u32 val;

	local_irq_save(flags);
	val = readl(U300_PIN_REG(offset, pcr));
	/* Mask out this pin, note 2 bits per setting */
	val &= ~(U300_GPIO_PXPCR_PIN_MODE_MASK << ((offset & 0x07) << 1));
	writel(val, U300_PIN_REG(offset, pcr));
	local_irq_restore(flags);
	return 0;
}

static int u300_gpio_direction_output(struct gpio_chip *chip, unsigned offset,
				      int value)
{
	struct u300_gpio *gpio = to_u300_gpio(chip);
	unsigned long flags;
	u32 oldmode;
	u32 val;

	local_irq_save(flags);
	val = readl(U300_PIN_REG(offset, pcr));
	/*
	 * Drive mode must be set by the special mode set function, set
	 * push/pull mode by default if no mode has been selected.
	 */
	oldmode = val & (U300_GPIO_PXPCR_PIN_MODE_MASK <<
			 ((offset & 0x07) << 1));
	/* mode = 0 means input, else some mode is already set */
	if (oldmode == 0) {
		val &= ~(U300_GPIO_PXPCR_PIN_MODE_MASK <<
			 ((offset & 0x07) << 1));
		val |= (U300_GPIO_PXPCR_PIN_MODE_OUTPUT_PUSH_PULL
			<< ((offset & 0x07) << 1));
		writel(val, U300_PIN_REG(offset, pcr));
	}
	u300_gpio_set(chip, offset, value);
	local_irq_restore(flags);
	return 0;
}

/* Returning -EINVAL means "supported but not available" */
int u300_gpio_config_get(struct gpio_chip *chip,
			 unsigned offset,
			 unsigned long *config)
{
	struct u300_gpio *gpio = to_u300_gpio(chip);
	enum pin_config_param param = (enum pin_config_param) *config;
	bool biasmode;
	u32 drmode;

	/* One bit per pin, clamp to bool range */
	biasmode = !!(readl(U300_PIN_REG(offset, per)) & U300_PIN_BIT(offset));

	/* Mask out the two bits for this pin and shift to bits 0,1 */
	drmode = readl(U300_PIN_REG(offset, pcr));
	drmode &= (U300_GPIO_PXPCR_PIN_MODE_MASK << ((offset & 0x07) << 1));
	drmode >>= ((offset & 0x07) << 1);

	switch (param) {
	case PIN_CONFIG_BIAS_HIGH_IMPEDANCE:
		*config = 0;
		if (biasmode)
			return 0;
		else
			return -EINVAL;
		break;
	case PIN_CONFIG_BIAS_PULL_UP:
		*config = 0;
		if (!biasmode)
			return 0;
		else
			return -EINVAL;
		break;
	case PIN_CONFIG_DRIVE_PUSH_PULL:
		*config = 0;
		if (drmode == U300_GPIO_PXPCR_PIN_MODE_OUTPUT_PUSH_PULL)
			return 0;
		else
			return -EINVAL;
		break;
	case PIN_CONFIG_DRIVE_OPEN_DRAIN:
		*config = 0;
		if (drmode == U300_GPIO_PXPCR_PIN_MODE_OUTPUT_OPEN_DRAIN)
			return 0;
		else
			return -EINVAL;
		break;
	case PIN_CONFIG_DRIVE_OPEN_SOURCE:
		*config = 0;
		if (drmode == U300_GPIO_PXPCR_PIN_MODE_OUTPUT_OPEN_SOURCE)
			return 0;
		else
			return -EINVAL;
		break;
	default:
		break;
	}
	return -ENOTSUPP;
}

int u300_gpio_config_set(struct gpio_chip *chip, unsigned offset,
			 enum pin_config_param param)
{
	struct u300_gpio *gpio = to_u300_gpio(chip);
	unsigned long flags;
	u32 val;

	local_irq_save(flags);
	switch (param) {
	case PIN_CONFIG_BIAS_DISABLE:
	case PIN_CONFIG_BIAS_HIGH_IMPEDANCE:
		val = readl(U300_PIN_REG(offset, per));
		writel(val | U300_PIN_BIT(offset), U300_PIN_REG(offset, per));
		break;
	case PIN_CONFIG_BIAS_PULL_UP:
		val = readl(U300_PIN_REG(offset, per));
		writel(val & ~U300_PIN_BIT(offset), U300_PIN_REG(offset, per));
		break;
	case PIN_CONFIG_DRIVE_PUSH_PULL:
		val = readl(U300_PIN_REG(offset, pcr));
		val &= ~(U300_GPIO_PXPCR_PIN_MODE_MASK
			 << ((offset & 0x07) << 1));
		val |= (U300_GPIO_PXPCR_PIN_MODE_OUTPUT_PUSH_PULL
			<< ((offset & 0x07) << 1));
		writel(val, U300_PIN_REG(offset, pcr));
		break;
	case PIN_CONFIG_DRIVE_OPEN_DRAIN:
		val = readl(U300_PIN_REG(offset, pcr));
		val &= ~(U300_GPIO_PXPCR_PIN_MODE_MASK
			 << ((offset & 0x07) << 1));
		val |= (U300_GPIO_PXPCR_PIN_MODE_OUTPUT_OPEN_DRAIN
			<< ((offset & 0x07) << 1));
		writel(val, U300_PIN_REG(offset, pcr));
		break;
	case PIN_CONFIG_DRIVE_OPEN_SOURCE:
		val = readl(U300_PIN_REG(offset, pcr));
		val &= ~(U300_GPIO_PXPCR_PIN_MODE_MASK
			 << ((offset & 0x07) << 1));
		val |= (U300_GPIO_PXPCR_PIN_MODE_OUTPUT_OPEN_SOURCE
			<< ((offset & 0x07) << 1));
		writel(val, U300_PIN_REG(offset, pcr));
		break;
	default:
		local_irq_restore(flags);
		dev_err(gpio->dev, "illegal configuration requested\n");
		return -EINVAL;
	}
	local_irq_restore(flags);
	return 0;
}

static struct gpio_chip u300_gpio_chip = {
	.label			= "u300-gpio-chip",
	.owner			= THIS_MODULE,
	.request		= u300_gpio_request,
	.free			= u300_gpio_free,
	.get			= u300_gpio_get,
	.set			= u300_gpio_set,
	.direction_input	= u300_gpio_direction_input,
	.direction_output	= u300_gpio_direction_output,
};

static void u300_toggle_trigger(struct u300_gpio *gpio, unsigned offset)
{
	u32 val;

	val = readl(U300_PIN_REG(offset, icr));
	/* Set mode depending on state */
	if (u300_gpio_get(&gpio->chip, offset)) {
		/* High now, let's trigger on falling edge next then */
		writel(val & ~U300_PIN_BIT(offset), U300_PIN_REG(offset, icr));
		dev_dbg(gpio->dev, "next IRQ on falling edge on pin %d\n",
			offset);
	} else {
		/* Low now, let's trigger on rising edge next then */
		writel(val | U300_PIN_BIT(offset), U300_PIN_REG(offset, icr));
		dev_dbg(gpio->dev, "next IRQ on rising edge on pin %d\n",
			offset);
	}
}

static int u300_gpio_irq_type(struct irq_data *d, unsigned trigger)
{
	struct gpio_chip *chip = irq_data_get_irq_chip_data(d);
	struct u300_gpio *gpio = to_u300_gpio(chip);
	struct u300_gpio_port *port = &gpio->ports[d->hwirq >> 3];
	int offset = d->hwirq;
	u32 val;

	if ((trigger & IRQF_TRIGGER_RISING) &&
	    (trigger & IRQF_TRIGGER_FALLING)) {
		/*
		 * The GPIO block can only trigger on falling OR rising edges,
		 * not both. So we need to toggle the mode whenever the pin
		 * goes from one state to the other with a special state flag
		 */
		dev_dbg(gpio->dev,
			"trigger on both rising and falling edge on pin %d\n",
			offset);
		port->toggle_edge_mode |= U300_PIN_BIT(offset);
		u300_toggle_trigger(gpio, offset);
	} else if (trigger & IRQF_TRIGGER_RISING) {
		dev_dbg(gpio->dev, "trigger on rising edge on pin %d\n",
			offset);
		val = readl(U300_PIN_REG(offset, icr));
		writel(val | U300_PIN_BIT(offset), U300_PIN_REG(offset, icr));
		port->toggle_edge_mode &= ~U300_PIN_BIT(offset);
	} else if (trigger & IRQF_TRIGGER_FALLING) {
		dev_dbg(gpio->dev, "trigger on falling edge on pin %d\n",
			offset);
		val = readl(U300_PIN_REG(offset, icr));
		writel(val & ~U300_PIN_BIT(offset), U300_PIN_REG(offset, icr));
		port->toggle_edge_mode &= ~U300_PIN_BIT(offset);
	}

	return 0;
}

static void u300_gpio_irq_enable(struct irq_data *d)
{
	struct gpio_chip *chip = irq_data_get_irq_chip_data(d);
	struct u300_gpio *gpio = to_u300_gpio(chip);
	struct u300_gpio_port *port = &gpio->ports[d->hwirq >> 3];
	int offset = d->hwirq;
	u32 val;
	unsigned long flags;

	dev_dbg(gpio->dev, "enable IRQ for hwirq %lu on port %s, offset %d\n",
		 d->hwirq, port->name, offset);
	local_irq_save(flags);
	val = readl(U300_PIN_REG(offset, ien));
	writel(val | U300_PIN_BIT(offset), U300_PIN_REG(offset, ien));
	local_irq_restore(flags);
}

static void u300_gpio_irq_disable(struct irq_data *d)
{
	struct gpio_chip *chip = irq_data_get_irq_chip_data(d);
	struct u300_gpio *gpio = to_u300_gpio(chip);
	int offset = d->hwirq;
	u32 val;
	unsigned long flags;

	local_irq_save(flags);
	val = readl(U300_PIN_REG(offset, ien));
	writel(val & ~U300_PIN_BIT(offset), U300_PIN_REG(offset, ien));
	local_irq_restore(flags);
}

static struct irq_chip u300_gpio_irqchip = {
	.name			= "u300-gpio-irqchip",
	.irq_enable		= u300_gpio_irq_enable,
	.irq_disable		= u300_gpio_irq_disable,
	.irq_set_type		= u300_gpio_irq_type,
};

<<<<<<< HEAD
static void u300_gpio_irq_handler(unsigned __irq, struct irq_desc *desc)
=======
static void u300_gpio_irq_handler(struct irq_desc *desc)
>>>>>>> 9f30a04d
{
	unsigned int irq = irq_desc_get_irq(desc);
	struct irq_chip *parent_chip = irq_desc_get_chip(desc);
	struct gpio_chip *chip = irq_desc_get_handler_data(desc);
	struct u300_gpio *gpio = to_u300_gpio(chip);
	struct u300_gpio_port *port = &gpio->ports[irq - chip->base];
	int pinoffset = port->number << 3; /* get the right stride */
	unsigned long val;

	chained_irq_enter(parent_chip, desc);

	/* Read event register */
	val = readl(U300_PIN_REG(pinoffset, iev));
	/* Mask relevant bits */
	val &= 0xFFU; /* 8 bits per port */
	/* ACK IRQ (clear event) */
	writel(val, U300_PIN_REG(pinoffset, iev));

	/* Call IRQ handler */
	if (val != 0) {
		int irqoffset;

		for_each_set_bit(irqoffset, &val, U300_GPIO_PINS_PER_PORT) {
			int offset = pinoffset + irqoffset;
			int pin_irq = irq_find_mapping(chip->irqdomain, offset);

			dev_dbg(gpio->dev, "GPIO IRQ %d on pin %d\n",
				pin_irq, offset);
			generic_handle_irq(pin_irq);
			/*
			 * Triggering IRQ on both rising and falling edge
			 * needs mockery
			 */
			if (port->toggle_edge_mode & U300_PIN_BIT(offset))
				u300_toggle_trigger(gpio, offset);
		}
	}

	chained_irq_exit(parent_chip, desc);
}

static void __init u300_gpio_init_pin(struct u300_gpio *gpio,
				      int offset,
				      const struct u300_gpio_confdata *conf)
{
	/* Set mode: input or output */
	if (conf->output) {
		u300_gpio_direction_output(&gpio->chip, offset, conf->outval);

		/* Deactivate bias mode for output */
		u300_gpio_config_set(&gpio->chip, offset,
				     PIN_CONFIG_BIAS_HIGH_IMPEDANCE);

		/* Set drive mode for output */
		u300_gpio_config_set(&gpio->chip, offset,
				     PIN_CONFIG_DRIVE_PUSH_PULL);

		dev_dbg(gpio->dev, "set up pin %d as output, value: %d\n",
			offset, conf->outval);
	} else {
		u300_gpio_direction_input(&gpio->chip, offset);

		/* Always set output low on input pins */
		u300_gpio_set(&gpio->chip, offset, 0);

		/* Set bias mode for input */
		u300_gpio_config_set(&gpio->chip, offset, conf->bias_mode);

		dev_dbg(gpio->dev, "set up pin %d as input, bias: %04x\n",
			offset, conf->bias_mode);
	}
}

static void __init u300_gpio_init_coh901571(struct u300_gpio *gpio)
{
	int i, j;

	/* Write default config and values to all pins */
	for (i = 0; i < U300_GPIO_NUM_PORTS; i++) {
		for (j = 0; j < 8; j++) {
			const struct u300_gpio_confdata *conf;
			int offset = (i*8) + j;

			conf = &bs335_gpio_config[i][j];
			u300_gpio_init_pin(gpio, offset, conf);
		}
	}
}

/*
 * Here we map a GPIO in the local gpio_chip pin space to a pin in
 * the local pinctrl pin space. The pin controller used is
 * pinctrl-u300.
 */
struct coh901_pinpair {
	unsigned int offset;
	unsigned int pin_base;
};

#define COH901_PINRANGE(a, b) { .offset = a, .pin_base = b }

static struct coh901_pinpair coh901_pintable[] = {
	COH901_PINRANGE(10, 426),
	COH901_PINRANGE(11, 180),
	COH901_PINRANGE(12, 165), /* MS/MMC card insertion */
	COH901_PINRANGE(13, 179),
	COH901_PINRANGE(14, 178),
	COH901_PINRANGE(16, 194),
	COH901_PINRANGE(17, 193),
	COH901_PINRANGE(18, 192),
	COH901_PINRANGE(19, 191),
	COH901_PINRANGE(20, 186),
	COH901_PINRANGE(21, 185),
	COH901_PINRANGE(22, 184),
	COH901_PINRANGE(23, 183),
	COH901_PINRANGE(24, 182),
	COH901_PINRANGE(25, 181),
};

static int __init u300_gpio_probe(struct platform_device *pdev)
{
	struct u300_gpio *gpio;
	struct resource *memres;
	int err = 0;
	int portno;
	u32 val;
	u32 ifr;
	int i;

	gpio = devm_kzalloc(&pdev->dev, sizeof(struct u300_gpio), GFP_KERNEL);
	if (gpio == NULL)
		return -ENOMEM;

	gpio->chip = u300_gpio_chip;
	gpio->chip.ngpio = U300_GPIO_NUM_PORTS * U300_GPIO_PINS_PER_PORT;
	gpio->chip.dev = &pdev->dev;
	gpio->chip.base = 0;
	gpio->dev = &pdev->dev;

	memres = platform_get_resource(pdev, IORESOURCE_MEM, 0);
	gpio->base = devm_ioremap_resource(&pdev->dev, memres);
	if (IS_ERR(gpio->base))
		return PTR_ERR(gpio->base);

	gpio->clk = devm_clk_get(gpio->dev, NULL);
	if (IS_ERR(gpio->clk)) {
		err = PTR_ERR(gpio->clk);
		dev_err(gpio->dev, "could not get GPIO clock\n");
		return err;
	}

	err = clk_prepare_enable(gpio->clk);
	if (err) {
		dev_err(gpio->dev, "could not enable GPIO clock\n");
		return err;
	}

	dev_info(gpio->dev,
		 "initializing GPIO Controller COH 901 571/3\n");
	gpio->stride = U300_GPIO_PORT_STRIDE;
	gpio->pcr = U300_GPIO_PXPCR;
	gpio->dor = U300_GPIO_PXPDOR;
	gpio->dir = U300_GPIO_PXPDIR;
	gpio->per = U300_GPIO_PXPER;
	gpio->icr = U300_GPIO_PXICR;
	gpio->ien = U300_GPIO_PXIEN;
	gpio->iev = U300_GPIO_PXIEV;
	ifr = U300_GPIO_PXIFR;

	val = readl(gpio->base + U300_GPIO_CR);
	dev_info(gpio->dev, "COH901571/3 block version: %d, " \
		 "number of cores: %d totalling %d pins\n",
		 ((val & 0x000001FC) >> 2),
		 ((val & 0x0000FE00) >> 9),
		 ((val & 0x0000FE00) >> 9) * 8);
	writel(U300_GPIO_CR_BLOCK_CLKRQ_ENABLE,
	       gpio->base + U300_GPIO_CR);
	u300_gpio_init_coh901571(gpio);

#ifdef CONFIG_OF_GPIO
	gpio->chip.of_node = pdev->dev.of_node;
#endif
	err = gpiochip_add(&gpio->chip);
	if (err) {
		dev_err(gpio->dev, "unable to add gpiochip: %d\n", err);
		goto err_no_chip;
	}

	err = gpiochip_irqchip_add(&gpio->chip,
				   &u300_gpio_irqchip,
				   0,
				   handle_simple_irq,
				   IRQ_TYPE_EDGE_FALLING);
	if (err) {
		dev_err(gpio->dev, "no GPIO irqchip\n");
		goto err_no_irqchip;
	}

	/* Add each port with its IRQ separately */
	for (portno = 0 ; portno < U300_GPIO_NUM_PORTS; portno++) {
		struct u300_gpio_port *port = &gpio->ports[portno];

		snprintf(port->name, 8, "gpio%d", portno);
		port->number = portno;
		port->gpio = gpio;

		port->irq = platform_get_irq(pdev, portno);

		gpiochip_set_chained_irqchip(&gpio->chip,
					     &u300_gpio_irqchip,
					     port->irq,
					     u300_gpio_irq_handler);

		/* Turns off irq force (test register) for this port */
		writel(0x0, gpio->base + portno * gpio->stride + ifr);
	}
	dev_dbg(gpio->dev, "initialized %d GPIO ports\n", portno);

	/*
	 * Add pinctrl pin ranges, the pin controller must be registered
	 * at this point
	 */
	for (i = 0; i < ARRAY_SIZE(coh901_pintable); i++) {
		struct coh901_pinpair *p = &coh901_pintable[i];

		err = gpiochip_add_pin_range(&gpio->chip, "pinctrl-u300",
					     p->offset, p->pin_base, 1);
		if (err)
			goto err_no_range;
	}

	platform_set_drvdata(pdev, gpio);

	return 0;

err_no_range:
err_no_irqchip:
	gpiochip_remove(&gpio->chip);
err_no_chip:
	clk_disable_unprepare(gpio->clk);
	dev_err(&pdev->dev, "module ERROR:%d\n", err);
	return err;
}

static int __exit u300_gpio_remove(struct platform_device *pdev)
{
	struct u300_gpio *gpio = platform_get_drvdata(pdev);

	/* Turn off the GPIO block */
	writel(0x00000000U, gpio->base + U300_GPIO_CR);

	gpiochip_remove(&gpio->chip);
	clk_disable_unprepare(gpio->clk);
	return 0;
}

static const struct of_device_id u300_gpio_match[] = {
	{ .compatible = "stericsson,gpio-coh901" },
	{},
};

static struct platform_driver u300_gpio_driver = {
	.driver		= {
		.name	= "u300-gpio",
		.of_match_table = u300_gpio_match,
	},
	.remove		= __exit_p(u300_gpio_remove),
};

static int __init u300_gpio_init(void)
{
	return platform_driver_probe(&u300_gpio_driver, u300_gpio_probe);
}

static void __exit u300_gpio_exit(void)
{
	platform_driver_unregister(&u300_gpio_driver);
}

arch_initcall(u300_gpio_init);
module_exit(u300_gpio_exit);

MODULE_AUTHOR("Linus Walleij <linus.walleij@stericsson.com>");
MODULE_DESCRIPTION("ST-Ericsson AB COH 901 335/COH 901 571/3 GPIO driver");
MODULE_LICENSE("GPL");<|MERGE_RESOLUTION|>--- conflicted
+++ resolved
@@ -519,11 +519,7 @@
 	.irq_set_type		= u300_gpio_irq_type,
 };
 
-<<<<<<< HEAD
-static void u300_gpio_irq_handler(unsigned __irq, struct irq_desc *desc)
-=======
 static void u300_gpio_irq_handler(struct irq_desc *desc)
->>>>>>> 9f30a04d
 {
 	unsigned int irq = irq_desc_get_irq(desc);
 	struct irq_chip *parent_chip = irq_desc_get_chip(desc);

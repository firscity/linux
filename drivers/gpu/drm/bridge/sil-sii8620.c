--- conflicted
+++ resolved
@@ -2191,8 +2191,6 @@
 	rc_unregister_device(ctx->rc_dev);
 }
 
-<<<<<<< HEAD
-=======
 static enum drm_mode_status sii8620_mode_valid(struct drm_bridge *bridge,
 					 const struct drm_display_mode *mode)
 {
@@ -2206,7 +2204,6 @@
 	return (mode->clock > max_pclk) ? MODE_CLOCK_HIGH : MODE_OK;
 }
 
->>>>>>> 661e50bc
 static bool sii8620_mode_fixup(struct drm_bridge *bridge,
 			       const struct drm_display_mode *mode,
 			       struct drm_display_mode *adjusted_mode)

/*
 * FCC driver for Motorola MPC82xx (PQ2).
 *
 * Copyright (c) 2003 Intracom S.A.
 *  by Pantelis Antoniou <panto@intracom.gr>
 *
 * 2005 (c) MontaVista Software, Inc.
 * Vitaly Bordug <vbordug@ru.mvista.com>
 *
 * This file is licensed under the terms of the GNU General Public License
 * version 2. This program is licensed "as is" without any warranty of any
 * kind, whether express or implied.
 */

#include <linux/module.h>
#include <linux/kernel.h>
#include <linux/types.h>
#include <linux/string.h>
#include <linux/ptrace.h>
#include <linux/errno.h>
#include <linux/ioport.h>
#include <linux/interrupt.h>
#include <linux/delay.h>
#include <linux/netdevice.h>
#include <linux/etherdevice.h>
#include <linux/skbuff.h>
#include <linux/spinlock.h>
#include <linux/mii.h>
#include <linux/ethtool.h>
#include <linux/bitops.h>
#include <linux/fs.h>
#include <linux/platform_device.h>
#include <linux/phy.h>
#include <linux/of_address.h>
#include <linux/of_device.h>
#include <linux/of_irq.h>
#include <linux/gfp.h>

#include <asm/immap_cpm2.h>
#include <asm/mpc8260.h>
#include <asm/cpm2.h>

#include <asm/pgtable.h>
#include <asm/irq.h>
#include <asm/uaccess.h>

#include "fs_enet.h"

/*************************************************/

/* FCC access macros */

/* write, read, set bits, clear bits */
#define W32(_p, _m, _v)	out_be32(&(_p)->_m, (_v))
#define R32(_p, _m)	in_be32(&(_p)->_m)
#define S32(_p, _m, _v)	W32(_p, _m, R32(_p, _m) | (_v))
#define C32(_p, _m, _v)	W32(_p, _m, R32(_p, _m) & ~(_v))

#define W16(_p, _m, _v)	out_be16(&(_p)->_m, (_v))
#define R16(_p, _m)	in_be16(&(_p)->_m)
#define S16(_p, _m, _v)	W16(_p, _m, R16(_p, _m) | (_v))
#define C16(_p, _m, _v)	W16(_p, _m, R16(_p, _m) & ~(_v))

#define W8(_p, _m, _v)	out_8(&(_p)->_m, (_v))
#define R8(_p, _m)	in_8(&(_p)->_m)
#define S8(_p, _m, _v)	W8(_p, _m, R8(_p, _m) | (_v))
#define C8(_p, _m, _v)	W8(_p, _m, R8(_p, _m) & ~(_v))

/*************************************************/

#define FCC_MAX_MULTICAST_ADDRS	64

#define mk_mii_read(REG)	(0x60020000 | ((REG & 0x1f) << 18))
#define mk_mii_write(REG, VAL)	(0x50020000 | ((REG & 0x1f) << 18) | (VAL & 0xffff))
#define mk_mii_end		0

#define MAX_CR_CMD_LOOPS	10000

static inline int fcc_cr_cmd(struct fs_enet_private *fep, u32 op)
{
	const struct fs_platform_info *fpi = fep->fpi;

	return cpm_command(fpi->cp_command, op);
}

static int do_pd_setup(struct fs_enet_private *fep)
{
	struct platform_device *ofdev = to_platform_device(fep->dev);
	struct fs_platform_info *fpi = fep->fpi;
	int ret = -EINVAL;

	fep->interrupt = irq_of_parse_and_map(ofdev->dev.of_node, 0);
	if (fep->interrupt == NO_IRQ)
		goto out;

	fep->fcc.fccp = of_iomap(ofdev->dev.of_node, 0);
	if (!fep->fcc.fccp)
		goto out;

	fep->fcc.ep = of_iomap(ofdev->dev.of_node, 1);
	if (!fep->fcc.ep)
		goto out_fccp;

	fep->fcc.fcccp = of_iomap(ofdev->dev.of_node, 2);
	if (!fep->fcc.fcccp)
		goto out_ep;

	fep->fcc.mem = (void __iomem *)cpm2_immr;
	fpi->dpram_offset = cpm_dpalloc(128, 32);
	if (IS_ERR_VALUE(fpi->dpram_offset)) {
		ret = fpi->dpram_offset;
		goto out_fcccp;
	}

	return 0;

out_fcccp:
	iounmap(fep->fcc.fcccp);
out_ep:
	iounmap(fep->fcc.ep);
out_fccp:
	iounmap(fep->fcc.fccp);
out:
	return ret;
}

#define FCC_NAPI_RX_EVENT_MSK	(FCC_ENET_RXF | FCC_ENET_RXB)
#define FCC_NAPI_TX_EVENT_MSK	(FCC_ENET_TXB)
#define FCC_RX_EVENT		(FCC_ENET_RXF)
#define FCC_TX_EVENT		(FCC_ENET_TXB)
#define FCC_ERR_EVENT_MSK	(FCC_ENET_TXE)

static int setup_data(struct net_device *dev)
{
	struct fs_enet_private *fep = netdev_priv(dev);

	if (do_pd_setup(fep) != 0)
		return -EINVAL;

	fep->ev_napi_rx = FCC_NAPI_RX_EVENT_MSK;
	fep->ev_napi_tx = FCC_NAPI_TX_EVENT_MSK;
	fep->ev_rx = FCC_RX_EVENT;
	fep->ev_tx = FCC_TX_EVENT;
	fep->ev_err = FCC_ERR_EVENT_MSK;

	return 0;
}

static int allocate_bd(struct net_device *dev)
{
	struct fs_enet_private *fep = netdev_priv(dev);
	const struct fs_platform_info *fpi = fep->fpi;

	fep->ring_base = (void __iomem __force *)dma_alloc_coherent(fep->dev,
					    (fpi->tx_ring + fpi->rx_ring) *
					    sizeof(cbd_t), &fep->ring_mem_addr,
					    GFP_KERNEL);
	if (fep->ring_base == NULL)
		return -ENOMEM;

	return 0;
}

static void free_bd(struct net_device *dev)
{
	struct fs_enet_private *fep = netdev_priv(dev);
	const struct fs_platform_info *fpi = fep->fpi;

	if (fep->ring_base)
		dma_free_coherent(fep->dev,
			(fpi->tx_ring + fpi->rx_ring) * sizeof(cbd_t),
			(void __force *)fep->ring_base, fep->ring_mem_addr);
}

static void cleanup_data(struct net_device *dev)
{
	/* nothing */
}

static void set_promiscuous_mode(struct net_device *dev)
{
	struct fs_enet_private *fep = netdev_priv(dev);
	fcc_t __iomem *fccp = fep->fcc.fccp;

	S32(fccp, fcc_fpsmr, FCC_PSMR_PRO);
}

static void set_multicast_start(struct net_device *dev)
{
	struct fs_enet_private *fep = netdev_priv(dev);
	fcc_enet_t __iomem *ep = fep->fcc.ep;

	W32(ep, fen_gaddrh, 0);
	W32(ep, fen_gaddrl, 0);
}

static void set_multicast_one(struct net_device *dev, const u8 *mac)
{
	struct fs_enet_private *fep = netdev_priv(dev);
	fcc_enet_t __iomem *ep = fep->fcc.ep;
	u16 taddrh, taddrm, taddrl;

	taddrh = ((u16)mac[5] << 8) | mac[4];
	taddrm = ((u16)mac[3] << 8) | mac[2];
	taddrl = ((u16)mac[1] << 8) | mac[0];

	W16(ep, fen_taddrh, taddrh);
	W16(ep, fen_taddrm, taddrm);
	W16(ep, fen_taddrl, taddrl);
	fcc_cr_cmd(fep, CPM_CR_SET_GADDR);
}

static void set_multicast_finish(struct net_device *dev)
{
	struct fs_enet_private *fep = netdev_priv(dev);
	fcc_t __iomem *fccp = fep->fcc.fccp;
	fcc_enet_t __iomem *ep = fep->fcc.ep;

	/* clear promiscuous always */
	C32(fccp, fcc_fpsmr, FCC_PSMR_PRO);

	/* if all multi or too many multicasts; just enable all */
	if ((dev->flags & IFF_ALLMULTI) != 0 ||
	    netdev_mc_count(dev) > FCC_MAX_MULTICAST_ADDRS) {

		W32(ep, fen_gaddrh, 0xffffffff);
		W32(ep, fen_gaddrl, 0xffffffff);
	}

	/* read back */
	fep->fcc.gaddrh = R32(ep, fen_gaddrh);
	fep->fcc.gaddrl = R32(ep, fen_gaddrl);
}

static void set_multicast_list(struct net_device *dev)
{
	struct netdev_hw_addr *ha;

	if ((dev->flags & IFF_PROMISC) == 0) {
		set_multicast_start(dev);
		netdev_for_each_mc_addr(ha, dev)
			set_multicast_one(dev, ha->addr);
		set_multicast_finish(dev);
	} else
		set_promiscuous_mode(dev);
}

static void restart(struct net_device *dev)
{
	struct fs_enet_private *fep = netdev_priv(dev);
	const struct fs_platform_info *fpi = fep->fpi;
	fcc_t __iomem *fccp = fep->fcc.fccp;
	fcc_c_t __iomem *fcccp = fep->fcc.fcccp;
	fcc_enet_t __iomem *ep = fep->fcc.ep;
	dma_addr_t rx_bd_base_phys, tx_bd_base_phys;
	u16 paddrh, paddrm, paddrl;
	const unsigned char *mac;
	int i;

	C32(fccp, fcc_gfmr, FCC_GFMR_ENR | FCC_GFMR_ENT);

	/* clear everything (slow & steady does it) */
	for (i = 0; i < sizeof(*ep); i++)
		out_8((u8 __iomem *)ep + i, 0);

	/* get physical address */
	rx_bd_base_phys = fep->ring_mem_addr;
	tx_bd_base_phys = rx_bd_base_phys + sizeof(cbd_t) * fpi->rx_ring;

	/* point to bds */
	W32(ep, fen_genfcc.fcc_rbase, rx_bd_base_phys);
	W32(ep, fen_genfcc.fcc_tbase, tx_bd_base_phys);

	/* Set maximum bytes per receive buffer.
	 * It must be a multiple of 32.
	 */
	W16(ep, fen_genfcc.fcc_mrblr, PKT_MAXBLR_SIZE);

	W32(ep, fen_genfcc.fcc_rstate, (CPMFCR_GBL | CPMFCR_EB) << 24);
	W32(ep, fen_genfcc.fcc_tstate, (CPMFCR_GBL | CPMFCR_EB) << 24);

	/* Allocate space in the reserved FCC area of DPRAM for the
	 * internal buffers.  No one uses this space (yet), so we
	 * can do this.  Later, we will add resource management for
	 * this area.
	 */

	W16(ep, fen_genfcc.fcc_riptr, fpi->dpram_offset);
	W16(ep, fen_genfcc.fcc_tiptr, fpi->dpram_offset + 32);

	W16(ep, fen_padptr, fpi->dpram_offset + 64);

	/* fill with special symbol...  */
	memset_io(fep->fcc.mem + fpi->dpram_offset + 64, 0x88, 32);

	W32(ep, fen_genfcc.fcc_rbptr, 0);
	W32(ep, fen_genfcc.fcc_tbptr, 0);
	W32(ep, fen_genfcc.fcc_rcrc, 0);
	W32(ep, fen_genfcc.fcc_tcrc, 0);
	W16(ep, fen_genfcc.fcc_res1, 0);
	W32(ep, fen_genfcc.fcc_res2, 0);

	/* no CAM */
	W32(ep, fen_camptr, 0);

	/* Set CRC preset and mask */
	W32(ep, fen_cmask, 0xdebb20e3);
	W32(ep, fen_cpres, 0xffffffff);

	W32(ep, fen_crcec, 0);		/* CRC Error counter       */
	W32(ep, fen_alec, 0);		/* alignment error counter */
	W32(ep, fen_disfc, 0);		/* discard frame counter   */
	W16(ep, fen_retlim, 15);	/* Retry limit threshold   */
	W16(ep, fen_pper, 0);		/* Normal persistence      */

	/* set group address */
	W32(ep, fen_gaddrh, fep->fcc.gaddrh);
	W32(ep, fen_gaddrl, fep->fcc.gaddrh);

	/* Clear hash filter tables */
	W32(ep, fen_iaddrh, 0);
	W32(ep, fen_iaddrl, 0);

	/* Clear the Out-of-sequence TxBD  */
	W16(ep, fen_tfcstat, 0);
	W16(ep, fen_tfclen, 0);
	W32(ep, fen_tfcptr, 0);

	W16(ep, fen_mflr, PKT_MAXBUF_SIZE);	/* maximum frame length register */
	W16(ep, fen_minflr, PKT_MINBUF_SIZE);	/* minimum frame length register */

	/* set address */
	mac = dev->dev_addr;
	paddrh = ((u16)mac[5] << 8) | mac[4];
	paddrm = ((u16)mac[3] << 8) | mac[2];
	paddrl = ((u16)mac[1] << 8) | mac[0];

	W16(ep, fen_paddrh, paddrh);
	W16(ep, fen_paddrm, paddrm);
	W16(ep, fen_paddrl, paddrl);

	W16(ep, fen_taddrh, 0);
	W16(ep, fen_taddrm, 0);
	W16(ep, fen_taddrl, 0);

	W16(ep, fen_maxd1, 1520);	/* maximum DMA1 length */
	W16(ep, fen_maxd2, 1520);	/* maximum DMA2 length */

	/* Clear stat counters, in case we ever enable RMON */
	W32(ep, fen_octc, 0);
	W32(ep, fen_colc, 0);
	W32(ep, fen_broc, 0);
	W32(ep, fen_mulc, 0);
	W32(ep, fen_uspc, 0);
	W32(ep, fen_frgc, 0);
	W32(ep, fen_ospc, 0);
	W32(ep, fen_jbrc, 0);
	W32(ep, fen_p64c, 0);
	W32(ep, fen_p65c, 0);
	W32(ep, fen_p128c, 0);
	W32(ep, fen_p256c, 0);
	W32(ep, fen_p512c, 0);
	W32(ep, fen_p1024c, 0);

	W16(ep, fen_rfthr, 0);	/* Suggested by manual */
	W16(ep, fen_rfcnt, 0);
	W16(ep, fen_cftype, 0);

	fs_init_bds(dev);

	/* adjust to speed (for RMII mode) */
	if (fpi->use_rmii) {
		if (fep->phydev->speed == 100)
			C8(fcccp, fcc_gfemr, 0x20);
		else
			S8(fcccp, fcc_gfemr, 0x20);
	}

	fcc_cr_cmd(fep, CPM_CR_INIT_TRX);

	/* clear events */
	W16(fccp, fcc_fcce, 0xffff);

	/* Enable interrupts we wish to service */
	W16(fccp, fcc_fccm, FCC_ENET_TXE | FCC_ENET_RXF | FCC_ENET_TXB);

	/* Set GFMR to enable Ethernet operating mode */
	W32(fccp, fcc_gfmr, FCC_GFMR_TCI | FCC_GFMR_MODE_ENET);

	/* set sync/delimiters */
	W16(fccp, fcc_fdsr, 0xd555);

	W32(fccp, fcc_fpsmr, FCC_PSMR_ENCRC);

	if (fpi->use_rmii)
		S32(fccp, fcc_fpsmr, FCC_PSMR_RMII);

	/* adjust to duplex mode */
	if (fep->phydev->duplex)
		S32(fccp, fcc_fpsmr, FCC_PSMR_FDE | FCC_PSMR_LPB);
	else
		C32(fccp, fcc_fpsmr, FCC_PSMR_FDE | FCC_PSMR_LPB);

	/* Restore multicast and promiscuous settings */
	set_multicast_list(dev);

	S32(fccp, fcc_gfmr, FCC_GFMR_ENR | FCC_GFMR_ENT);
}

static void stop(struct net_device *dev)
{
	struct fs_enet_private *fep = netdev_priv(dev);
	fcc_t __iomem *fccp = fep->fcc.fccp;

	/* stop ethernet */
	C32(fccp, fcc_gfmr, FCC_GFMR_ENR | FCC_GFMR_ENT);

	/* clear events */
	W16(fccp, fcc_fcce, 0xffff);

	/* clear interrupt mask */
	W16(fccp, fcc_fccm, 0);

	fs_cleanup_bds(dev);
}

static void napi_clear_rx_event(struct net_device *dev)
{
	struct fs_enet_private *fep = netdev_priv(dev);
	fcc_t __iomem *fccp = fep->fcc.fccp;

	W16(fccp, fcc_fcce, FCC_NAPI_RX_EVENT_MSK);
}

static void napi_enable_rx(struct net_device *dev)
{
	struct fs_enet_private *fep = netdev_priv(dev);
	fcc_t __iomem *fccp = fep->fcc.fccp;

	S16(fccp, fcc_fccm, FCC_NAPI_RX_EVENT_MSK);
}

static void napi_disable_rx(struct net_device *dev)
{
	struct fs_enet_private *fep = netdev_priv(dev);
	fcc_t __iomem *fccp = fep->fcc.fccp;

	C16(fccp, fcc_fccm, FCC_NAPI_RX_EVENT_MSK);
}

static void napi_clear_tx_event(struct net_device *dev)
{
	struct fs_enet_private *fep = netdev_priv(dev);
	fcc_t __iomem *fccp = fep->fcc.fccp;

	W16(fccp, fcc_fcce, FCC_NAPI_TX_EVENT_MSK);
}

static void napi_enable_tx(struct net_device *dev)
{
	struct fs_enet_private *fep = netdev_priv(dev);
	fcc_t __iomem *fccp = fep->fcc.fccp;

	S16(fccp, fcc_fccm, FCC_NAPI_TX_EVENT_MSK);
}

static void napi_disable_tx(struct net_device *dev)
{
	struct fs_enet_private *fep = netdev_priv(dev);
	fcc_t __iomem *fccp = fep->fcc.fccp;

	C16(fccp, fcc_fccm, FCC_NAPI_TX_EVENT_MSK);
}

static void rx_bd_done(struct net_device *dev)
{
	/* nothing */
}

static void tx_kickstart(struct net_device *dev)
{
	struct fs_enet_private *fep = netdev_priv(dev);
	fcc_t __iomem *fccp = fep->fcc.fccp;

	S16(fccp, fcc_ftodr, 0x8000);
}

static u32 get_int_events(struct net_device *dev)
{
	struct fs_enet_private *fep = netdev_priv(dev);
	fcc_t __iomem *fccp = fep->fcc.fccp;

	return (u32)R16(fccp, fcc_fcce);
}

static void clear_int_events(struct net_device *dev, u32 int_events)
{
	struct fs_enet_private *fep = netdev_priv(dev);
	fcc_t __iomem *fccp = fep->fcc.fccp;

	W16(fccp, fcc_fcce, int_events & 0xffff);
}

static void ev_error(struct net_device *dev, u32 int_events)
{
	struct fs_enet_private *fep = netdev_priv(dev);

	dev_warn(fep->dev, "FS_ENET ERROR(s) 0x%x\n", int_events);
}

static int get_regs(struct net_device *dev, void *p, int *sizep)
{
	struct fs_enet_private *fep = netdev_priv(dev);

	if (*sizep < sizeof(fcc_t) + sizeof(fcc_enet_t) + 1)
		return -EINVAL;

	memcpy_fromio(p, fep->fcc.fccp, sizeof(fcc_t));
	p = (char *)p + sizeof(fcc_t);

	memcpy_fromio(p, fep->fcc.ep, sizeof(fcc_enet_t));
	p = (char *)p + sizeof(fcc_enet_t);

	memcpy_fromio(p, fep->fcc.fcccp, 1);
	return 0;
}

static int get_regs_len(struct net_device *dev)
{
	return sizeof(fcc_t) + sizeof(fcc_enet_t) + 1;
}

/* Some transmit errors cause the transmitter to shut
 * down.  We now issue a restart transmit.
 * Also, to workaround 8260 device erratum CPM37, we must
 * disable and then re-enable the transmitterfollowing a
 * Late Collision, Underrun, or Retry Limit error.
 * In addition, tbptr may point beyond BDs beyond still marked
 * as ready due to internal pipelining, so we need to look back
 * through the BDs and adjust tbptr to point to the last BD
 * marked as ready.  This may result in some buffers being
 * retransmitted.
 */
static void tx_restart(struct net_device *dev)
{
	struct fs_enet_private *fep = netdev_priv(dev);
	fcc_t __iomem *fccp = fep->fcc.fccp;
	const struct fs_platform_info *fpi = fep->fpi;
	fcc_enet_t __iomem *ep = fep->fcc.ep;
	cbd_t __iomem *curr_tbptr;
	cbd_t __iomem *recheck_bd;
	cbd_t __iomem *prev_bd;
	cbd_t __iomem *last_tx_bd;

<<<<<<< HEAD
	last_tx_bd = fep->tx_bd_base + ((fpi->tx_ring - 1) * sizeof(cbd_t));
=======
	last_tx_bd = fep->tx_bd_base + (fpi->tx_ring - 1);
>>>>>>> b562e44f

	/* get the current bd held in TBPTR  and scan back from this point */
	recheck_bd = curr_tbptr = (cbd_t __iomem *)
		((R32(ep, fen_genfcc.fcc_tbptr) - fep->ring_mem_addr) +
		fep->ring_base);

	prev_bd = (recheck_bd == fep->tx_bd_base) ? last_tx_bd : recheck_bd - 1;

	/* Move through the bds in reverse, look for the earliest buffer
	 * that is not ready.  Adjust TBPTR to the following buffer */
	while ((CBDR_SC(prev_bd) & BD_ENET_TX_READY) != 0) {
		/* Go back one buffer */
		recheck_bd = prev_bd;

		/* update the previous buffer */
		prev_bd = (prev_bd == fep->tx_bd_base) ? last_tx_bd : prev_bd - 1;

		/* We should never see all bds marked as ready, check anyway */
		if (recheck_bd == curr_tbptr)
			break;
	}
	/* Now update the TBPTR and dirty flag to the current buffer */
	W32(ep, fen_genfcc.fcc_tbptr,
		(uint) (((void *)recheck_bd - fep->ring_base) +
		fep->ring_mem_addr));
	fep->dirty_tx = recheck_bd;

	C32(fccp, fcc_gfmr, FCC_GFMR_ENT);
	udelay(10);
	S32(fccp, fcc_gfmr, FCC_GFMR_ENT);

	fcc_cr_cmd(fep, CPM_CR_RESTART_TX);
}

/*************************************************************************/

const struct fs_ops fs_fcc_ops = {
	.setup_data		= setup_data,
	.cleanup_data		= cleanup_data,
	.set_multicast_list	= set_multicast_list,
	.restart		= restart,
	.stop			= stop,
	.napi_clear_rx_event	= napi_clear_rx_event,
	.napi_enable_rx		= napi_enable_rx,
	.napi_disable_rx	= napi_disable_rx,
	.napi_clear_tx_event	= napi_clear_tx_event,
	.napi_enable_tx		= napi_enable_tx,
	.napi_disable_tx	= napi_disable_tx,
	.rx_bd_done		= rx_bd_done,
	.tx_kickstart		= tx_kickstart,
	.get_int_events		= get_int_events,
	.clear_int_events	= clear_int_events,
	.ev_error		= ev_error,
	.get_regs		= get_regs,
	.get_regs_len		= get_regs_len,
	.tx_restart		= tx_restart,
	.allocate_bd		= allocate_bd,
	.free_bd		= free_bd,
};<|MERGE_RESOLUTION|>--- conflicted
+++ resolved
@@ -552,11 +552,7 @@
 	cbd_t __iomem *prev_bd;
 	cbd_t __iomem *last_tx_bd;
 
-<<<<<<< HEAD
-	last_tx_bd = fep->tx_bd_base + ((fpi->tx_ring - 1) * sizeof(cbd_t));
-=======
 	last_tx_bd = fep->tx_bd_base + (fpi->tx_ring - 1);
->>>>>>> b562e44f
 
 	/* get the current bd held in TBPTR  and scan back from this point */
 	recheck_bd = curr_tbptr = (cbd_t __iomem *)

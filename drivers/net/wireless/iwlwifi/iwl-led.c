--- conflicted
+++ resolved
@@ -48,10 +48,6 @@
 MODULE_PARM_DESC(led_mode, "0=system default, "
 		"1=On(RF On)/Off(RF Off), 2=blinking");
 
-<<<<<<< HEAD
-static const struct ieee80211_tpt_blink iwl_blink[] = {
-	{ .throughput = 0 * 1024 - 1, .blink_time = 334 },
-=======
 /* Throughput		OFF time(ms)	ON time (ms)
  *	>300			25		25
  *	>200 to 300		40		40
@@ -67,7 +63,6 @@
  */
 static const struct ieee80211_tpt_blink iwl_blink[] = {
 	{ .throughput = 0, .blink_time = 334 },
->>>>>>> d762f438
 	{ .throughput = 1 * 1024 - 1, .blink_time = 260 },
 	{ .throughput = 5 * 1024 - 1, .blink_time = 220 },
 	{ .throughput = 10 * 1024 - 1, .blink_time = 190 },
@@ -79,15 +74,12 @@
 	{ .throughput = 300 * 1024 - 1, .blink_time = 50 },
 };
 
-<<<<<<< HEAD
-=======
 /* Set led register off */
 void iwlagn_led_enable(struct iwl_priv *priv)
 {
 	iwl_write32(priv, CSR_LED_REG, CSR_LED_REG_TRUN_ON);
 }
 
->>>>>>> d762f438
 /*
  * Adjust led blink rate to compensate on a MAC Clock difference on every HW
  * Led blink rate analysis showed an average deviation of 20% on 5000 series
@@ -139,14 +131,6 @@
 		.interval = IWL_DEF_LED_INTRVL
 	};
 	int ret;
-<<<<<<< HEAD
-
-	if (!test_bit(STATUS_READY, &priv->status))
-		return -EBUSY;
-
-	if (priv->blink_on == on && priv->blink_off == off)
-		return 0;
-=======
 
 	if (!test_bit(STATUS_READY, &priv->status))
 		return -EBUSY;
@@ -158,7 +142,6 @@
 		/* led is SOLID_ON */
 		on = IWL_LED_SOLID;
 	}
->>>>>>> d762f438
 
 	IWL_DEBUG_LED(priv, "Led blink time compensation=%u\n",
 			priv->cfg->base_params->led_compensation);
@@ -167,11 +150,7 @@
 	led_cmd.off = iwl_blink_compensation(priv, off,
 				priv->cfg->base_params->led_compensation);
 
-<<<<<<< HEAD
-	ret = priv->cfg->ops->led->cmd(priv, &led_cmd);
-=======
 	ret = iwl_send_led_cmd(priv, &led_cmd);
->>>>>>> d762f438
 	if (!ret) {
 		priv->blink_on = on;
 		priv->blink_off = off;

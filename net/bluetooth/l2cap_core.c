--- conflicted
+++ resolved
@@ -3292,16 +3292,6 @@
 	while (len >= L2CAP_CONF_OPT_SIZE) {
 		len -= l2cap_get_conf_opt(&rsp, &type, &olen, &val);
 
-<<<<<<< HEAD
-		if (type != L2CAP_CONF_RFC)
-			continue;
-
-		if (olen != sizeof(rfc))
-			break;
-
-		memcpy(&rfc, (void *)val, olen);
-		goto done;
-=======
 		switch (type) {
 		case L2CAP_CONF_RFC:
 			if (olen == sizeof(rfc))
@@ -3311,7 +3301,6 @@
 			txwin_ext = val;
 			break;
 		}
->>>>>>> 28c42c28
 	}
 
 	switch (rfc.mode) {

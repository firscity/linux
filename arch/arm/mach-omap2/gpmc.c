/*
 * GPMC support functions
 *
 * Copyright (C) 2005-2006 Nokia Corporation
 *
 * Author: Juha Yrjola
 *
 * Copyright (C) 2009 Texas Instruments
 * Added OMAP4 support - Santosh Shilimkar <santosh.shilimkar@ti.com>
 *
 * This program is free software; you can redistribute it and/or modify
 * it under the terms of the GNU General Public License version 2 as
 * published by the Free Software Foundation.
 */
#undef DEBUG

#include <linux/irq.h>
#include <linux/kernel.h>
#include <linux/init.h>
#include <linux/err.h>
#include <linux/clk.h>
#include <linux/ioport.h>
#include <linux/spinlock.h>
#include <linux/io.h>
#include <linux/module.h>
#include <linux/interrupt.h>

#include <asm/mach-types.h>
#include <plat/gpmc.h>

#include <plat/sdrc.h>

/* GPMC register offsets */
#define GPMC_REVISION		0x00
#define GPMC_SYSCONFIG		0x10
#define GPMC_SYSSTATUS		0x14
#define GPMC_IRQSTATUS		0x18
#define GPMC_IRQENABLE		0x1c
#define GPMC_TIMEOUT_CONTROL	0x40
#define GPMC_ERR_ADDRESS	0x44
#define GPMC_ERR_TYPE		0x48
#define GPMC_CONFIG		0x50
#define GPMC_STATUS		0x54
#define GPMC_PREFETCH_CONFIG1	0x1e0
#define GPMC_PREFETCH_CONFIG2	0x1e4
#define GPMC_PREFETCH_CONTROL	0x1ec
#define GPMC_PREFETCH_STATUS	0x1f0
#define GPMC_ECC_CONFIG		0x1f4
#define GPMC_ECC_CONTROL	0x1f8
#define GPMC_ECC_SIZE_CONFIG	0x1fc
#define GPMC_ECC1_RESULT        0x200

#define GPMC_CS0_OFFSET		0x60
#define GPMC_CS_SIZE		0x30

#define GPMC_MEM_START		0x00000000
#define GPMC_MEM_END		0x3FFFFFFF
#define BOOT_ROM_SPACE		0x100000	/* 1MB */

#define GPMC_CHUNK_SHIFT	24		/* 16 MB */
#define GPMC_SECTION_SHIFT	28		/* 128 MB */

#define CS_NUM_SHIFT		24
#define ENABLE_PREFETCH		(0x1 << 7)
#define DMA_MPU_MODE		2

/* Structure to save gpmc cs context */
struct gpmc_cs_config {
	u32 config1;
	u32 config2;
	u32 config3;
	u32 config4;
	u32 config5;
	u32 config6;
	u32 config7;
	int is_valid;
};

/*
 * Structure to save/restore gpmc context
 * to support core off on OMAP3
 */
struct omap3_gpmc_regs {
	u32 sysconfig;
	u32 irqenable;
	u32 timeout_ctrl;
	u32 config;
	u32 prefetch_config1;
	u32 prefetch_config2;
	u32 prefetch_control;
	struct gpmc_cs_config cs_context[GPMC_CS_NUM];
};

static struct resource	gpmc_mem_root;
static struct resource	gpmc_cs_mem[GPMC_CS_NUM];
static DEFINE_SPINLOCK(gpmc_mem_lock);
static unsigned int gpmc_cs_map;	/* flag for cs which are initialized */
static int gpmc_ecc_used = -EINVAL;	/* cs using ecc engine */

static void __iomem *gpmc_base;

static struct clk *gpmc_l3_clk;

static irqreturn_t gpmc_handle_irq(int irq, void *dev);

static void gpmc_write_reg(int idx, u32 val)
{
	__raw_writel(val, gpmc_base + idx);
}

static u32 gpmc_read_reg(int idx)
{
	return __raw_readl(gpmc_base + idx);
}

static void gpmc_cs_write_byte(int cs, int idx, u8 val)
{
	void __iomem *reg_addr;

	reg_addr = gpmc_base + GPMC_CS0_OFFSET + (cs * GPMC_CS_SIZE) + idx;
	__raw_writeb(val, reg_addr);
}

static u8 gpmc_cs_read_byte(int cs, int idx)
{
	void __iomem *reg_addr;

	reg_addr = gpmc_base + GPMC_CS0_OFFSET + (cs * GPMC_CS_SIZE) + idx;
	return __raw_readb(reg_addr);
}

void gpmc_cs_write_reg(int cs, int idx, u32 val)
{
	void __iomem *reg_addr;

	reg_addr = gpmc_base + GPMC_CS0_OFFSET + (cs * GPMC_CS_SIZE) + idx;
	__raw_writel(val, reg_addr);
}

u32 gpmc_cs_read_reg(int cs, int idx)
{
	void __iomem *reg_addr;

	reg_addr = gpmc_base + GPMC_CS0_OFFSET + (cs * GPMC_CS_SIZE) + idx;
	return __raw_readl(reg_addr);
}

/* TODO: Add support for gpmc_fck to clock framework and use it */
unsigned long gpmc_get_fclk_period(void)
{
	unsigned long rate = clk_get_rate(gpmc_l3_clk);

	if (rate == 0) {
		printk(KERN_WARNING "gpmc_l3_clk not enabled\n");
		return 0;
	}

	rate /= 1000;
	rate = 1000000000 / rate;	/* In picoseconds */

	return rate;
}

unsigned int gpmc_ns_to_ticks(unsigned int time_ns)
{
	unsigned long tick_ps;

	/* Calculate in picosecs to yield more exact results */
	tick_ps = gpmc_get_fclk_period();

	return (time_ns * 1000 + tick_ps - 1) / tick_ps;
}

unsigned int gpmc_ps_to_ticks(unsigned int time_ps)
{
	unsigned long tick_ps;

	/* Calculate in picosecs to yield more exact results */
	tick_ps = gpmc_get_fclk_period();

	return (time_ps + tick_ps - 1) / tick_ps;
}

unsigned int gpmc_ticks_to_ns(unsigned int ticks)
{
	return ticks * gpmc_get_fclk_period() / 1000;
}

unsigned int gpmc_round_ns_to_ticks(unsigned int time_ns)
{
	unsigned long ticks = gpmc_ns_to_ticks(time_ns);

	return ticks * gpmc_get_fclk_period() / 1000;
}

#ifdef DEBUG
static int set_gpmc_timing_reg(int cs, int reg, int st_bit, int end_bit,
			       int time, const char *name)
#else
static int set_gpmc_timing_reg(int cs, int reg, int st_bit, int end_bit,
			       int time)
#endif
{
	u32 l;
	int ticks, mask, nr_bits;

	if (time == 0)
		ticks = 0;
	else
		ticks = gpmc_ns_to_ticks(time);
	nr_bits = end_bit - st_bit + 1;
	if (ticks >= 1 << nr_bits) {
#ifdef DEBUG
		printk(KERN_INFO "GPMC CS%d: %-10s* %3d ns, %3d ticks >= %d\n",
				cs, name, time, ticks, 1 << nr_bits);
#endif
		return -1;
	}

	mask = (1 << nr_bits) - 1;
	l = gpmc_cs_read_reg(cs, reg);
#ifdef DEBUG
	printk(KERN_INFO
		"GPMC CS%d: %-10s: %3d ticks, %3lu ns (was %3i ticks) %3d ns\n",
	       cs, name, ticks, gpmc_get_fclk_period() * ticks / 1000,
			(l >> st_bit) & mask, time);
#endif
	l &= ~(mask << st_bit);
	l |= ticks << st_bit;
	gpmc_cs_write_reg(cs, reg, l);

	return 0;
}

#ifdef DEBUG
#define GPMC_SET_ONE(reg, st, end, field) \
	if (set_gpmc_timing_reg(cs, (reg), (st), (end),		\
			t->field, #field) < 0)			\
		return -1
#else
#define GPMC_SET_ONE(reg, st, end, field) \
	if (set_gpmc_timing_reg(cs, (reg), (st), (end), t->field) < 0) \
		return -1
#endif

int gpmc_cs_calc_divider(int cs, unsigned int sync_clk)
{
	int div;
	u32 l;

	l = sync_clk + (gpmc_get_fclk_period() - 1);
	div = l / gpmc_get_fclk_period();
	if (div > 4)
		return -1;
	if (div <= 0)
		div = 1;

	return div;
}

int gpmc_cs_set_timings(int cs, const struct gpmc_timings *t)
{
	int div;
	u32 l;

	div = gpmc_cs_calc_divider(cs, t->sync_clk);
	if (div < 0)
		return -1;

	GPMC_SET_ONE(GPMC_CS_CONFIG2,  0,  3, cs_on);
	GPMC_SET_ONE(GPMC_CS_CONFIG2,  8, 12, cs_rd_off);
	GPMC_SET_ONE(GPMC_CS_CONFIG2, 16, 20, cs_wr_off);

	GPMC_SET_ONE(GPMC_CS_CONFIG3,  0,  3, adv_on);
	GPMC_SET_ONE(GPMC_CS_CONFIG3,  8, 12, adv_rd_off);
	GPMC_SET_ONE(GPMC_CS_CONFIG3, 16, 20, adv_wr_off);

	GPMC_SET_ONE(GPMC_CS_CONFIG4,  0,  3, oe_on);
	GPMC_SET_ONE(GPMC_CS_CONFIG4,  8, 12, oe_off);
	GPMC_SET_ONE(GPMC_CS_CONFIG4, 16, 19, we_on);
	GPMC_SET_ONE(GPMC_CS_CONFIG4, 24, 28, we_off);

	GPMC_SET_ONE(GPMC_CS_CONFIG5,  0,  4, rd_cycle);
	GPMC_SET_ONE(GPMC_CS_CONFIG5,  8, 12, wr_cycle);
	GPMC_SET_ONE(GPMC_CS_CONFIG5, 16, 20, access);

	GPMC_SET_ONE(GPMC_CS_CONFIG5, 24, 27, page_burst_access);

	if (cpu_is_omap34xx()) {
		GPMC_SET_ONE(GPMC_CS_CONFIG6, 16, 19, wr_data_mux_bus);
		GPMC_SET_ONE(GPMC_CS_CONFIG6, 24, 28, wr_access);
	}

	/* caller is expected to have initialized CONFIG1 to cover
	 * at least sync vs async
	 */
	l = gpmc_cs_read_reg(cs, GPMC_CS_CONFIG1);
	if (l & (GPMC_CONFIG1_READTYPE_SYNC | GPMC_CONFIG1_WRITETYPE_SYNC)) {
#ifdef DEBUG
		printk(KERN_INFO "GPMC CS%d CLK period is %lu ns (div %d)\n",
				cs, (div * gpmc_get_fclk_period()) / 1000, div);
#endif
		l &= ~0x03;
		l |= (div - 1);
		gpmc_cs_write_reg(cs, GPMC_CS_CONFIG1, l);
	}

	return 0;
}

static void gpmc_cs_enable_mem(int cs, u32 base, u32 size)
{
	u32 l;
	u32 mask;

	mask = (1 << GPMC_SECTION_SHIFT) - size;
	l = gpmc_cs_read_reg(cs, GPMC_CS_CONFIG7);
	l &= ~0x3f;
	l = (base >> GPMC_CHUNK_SHIFT) & 0x3f;
	l &= ~(0x0f << 8);
	l |= ((mask >> GPMC_CHUNK_SHIFT) & 0x0f) << 8;
	l |= GPMC_CONFIG7_CSVALID;
	gpmc_cs_write_reg(cs, GPMC_CS_CONFIG7, l);
}

static void gpmc_cs_disable_mem(int cs)
{
	u32 l;

	l = gpmc_cs_read_reg(cs, GPMC_CS_CONFIG7);
	l &= ~GPMC_CONFIG7_CSVALID;
	gpmc_cs_write_reg(cs, GPMC_CS_CONFIG7, l);
}

static void gpmc_cs_get_memconf(int cs, u32 *base, u32 *size)
{
	u32 l;
	u32 mask;

	l = gpmc_cs_read_reg(cs, GPMC_CS_CONFIG7);
	*base = (l & 0x3f) << GPMC_CHUNK_SHIFT;
	mask = (l >> 8) & 0x0f;
	*size = (1 << GPMC_SECTION_SHIFT) - (mask << GPMC_CHUNK_SHIFT);
}

static int gpmc_cs_mem_enabled(int cs)
{
	u32 l;

	l = gpmc_cs_read_reg(cs, GPMC_CS_CONFIG7);
	return l & GPMC_CONFIG7_CSVALID;
}

int gpmc_cs_set_reserved(int cs, int reserved)
{
	if (cs > GPMC_CS_NUM)
		return -ENODEV;

	gpmc_cs_map &= ~(1 << cs);
	gpmc_cs_map |= (reserved ? 1 : 0) << cs;

	return 0;
}

int gpmc_cs_reserved(int cs)
{
	if (cs > GPMC_CS_NUM)
		return -ENODEV;

	return gpmc_cs_map & (1 << cs);
}

static unsigned long gpmc_mem_align(unsigned long size)
{
	int order;

	size = (size - 1) >> (GPMC_CHUNK_SHIFT - 1);
	order = GPMC_CHUNK_SHIFT - 1;
	do {
		size >>= 1;
		order++;
	} while (size);
	size = 1 << order;
	return size;
}

static int gpmc_cs_insert_mem(int cs, unsigned long base, unsigned long size)
{
	struct resource	*res = &gpmc_cs_mem[cs];
	int r;

	size = gpmc_mem_align(size);
	spin_lock(&gpmc_mem_lock);
	res->start = base;
	res->end = base + size - 1;
	r = request_resource(&gpmc_mem_root, res);
	spin_unlock(&gpmc_mem_lock);

	return r;
}

int gpmc_cs_request(int cs, unsigned long size, unsigned long *base)
{
	struct resource *res = &gpmc_cs_mem[cs];
	int r = -1;

	if (cs > GPMC_CS_NUM)
		return -ENODEV;

	size = gpmc_mem_align(size);
	if (size > (1 << GPMC_SECTION_SHIFT))
		return -ENOMEM;

	spin_lock(&gpmc_mem_lock);
	if (gpmc_cs_reserved(cs)) {
		r = -EBUSY;
		goto out;
	}
	if (gpmc_cs_mem_enabled(cs))
		r = adjust_resource(res, res->start & ~(size - 1), size);
	if (r < 0)
		r = allocate_resource(&gpmc_mem_root, res, size, 0, ~0,
				      size, NULL, NULL);
	if (r < 0)
		goto out;

	gpmc_cs_enable_mem(cs, res->start, resource_size(res));
	*base = res->start;
	gpmc_cs_set_reserved(cs, 1);
out:
	spin_unlock(&gpmc_mem_lock);
	return r;
}
EXPORT_SYMBOL(gpmc_cs_request);

void gpmc_cs_free(int cs)
{
	spin_lock(&gpmc_mem_lock);
	if (cs >= GPMC_CS_NUM || cs < 0 || !gpmc_cs_reserved(cs)) {
		printk(KERN_ERR "Trying to free non-reserved GPMC CS%d\n", cs);
		BUG();
		spin_unlock(&gpmc_mem_lock);
		return;
	}
	gpmc_cs_disable_mem(cs);
	release_resource(&gpmc_cs_mem[cs]);
	gpmc_cs_set_reserved(cs, 0);
	spin_unlock(&gpmc_mem_lock);
}
EXPORT_SYMBOL(gpmc_cs_free);

/**
 * gpmc_read_status - read access request to get the different gpmc status
 * @cmd: command type
 * @return status
 */
int gpmc_read_status(int cmd)
{
	int	status = -EINVAL;
	u32	regval = 0;

	switch (cmd) {
	case GPMC_GET_IRQ_STATUS:
		status = gpmc_read_reg(GPMC_IRQSTATUS);
		break;

	case GPMC_PREFETCH_FIFO_CNT:
		regval = gpmc_read_reg(GPMC_PREFETCH_STATUS);
		status = GPMC_PREFETCH_STATUS_FIFO_CNT(regval);
		break;

	case GPMC_PREFETCH_COUNT:
		regval = gpmc_read_reg(GPMC_PREFETCH_STATUS);
		status = GPMC_PREFETCH_STATUS_COUNT(regval);
		break;

	case GPMC_STATUS_BUFFER:
		regval = gpmc_read_reg(GPMC_STATUS);
		/* 1 : buffer is available to write */
		status = regval & GPMC_STATUS_BUFF_EMPTY;
		break;

	default:
		printk(KERN_ERR "gpmc_read_status: Not supported\n");
	}
	return status;
}
EXPORT_SYMBOL(gpmc_read_status);

/**
 * gpmc_cs_configure - write request to configure gpmc
 * @cs: chip select number
 * @cmd: command type
 * @wval: value to write
 * @return status of the operation
 */
int gpmc_cs_configure(int cs, int cmd, int wval)
{
	int err = 0;
	u32 regval = 0;

	switch (cmd) {
	case GPMC_ENABLE_IRQ:
		gpmc_write_reg(GPMC_IRQENABLE, wval);
		break;

	case GPMC_SET_IRQ_STATUS:
		gpmc_write_reg(GPMC_IRQSTATUS, wval);
		break;

	case GPMC_CONFIG_WP:
		regval = gpmc_read_reg(GPMC_CONFIG);
		if (wval)
			regval &= ~GPMC_CONFIG_WRITEPROTECT; /* WP is ON */
		else
			regval |= GPMC_CONFIG_WRITEPROTECT;  /* WP is OFF */
		gpmc_write_reg(GPMC_CONFIG, regval);
		break;

	case GPMC_CONFIG_RDY_BSY:
		regval  = gpmc_cs_read_reg(cs, GPMC_CS_CONFIG1);
		if (wval)
			regval |= WR_RD_PIN_MONITORING;
		else
			regval &= ~WR_RD_PIN_MONITORING;
		gpmc_cs_write_reg(cs, GPMC_CS_CONFIG1, regval);
		break;

	case GPMC_CONFIG_DEV_SIZE:
		regval  = gpmc_cs_read_reg(cs, GPMC_CS_CONFIG1);
		regval |= GPMC_CONFIG1_DEVICESIZE(wval);
		gpmc_cs_write_reg(cs, GPMC_CS_CONFIG1, regval);
		break;

	case GPMC_CONFIG_DEV_TYPE:
		regval  = gpmc_cs_read_reg(cs, GPMC_CS_CONFIG1);
		regval |= GPMC_CONFIG1_DEVICETYPE(wval);
		if (wval == GPMC_DEVICETYPE_NOR)
			regval |= GPMC_CONFIG1_MUXADDDATA;
		gpmc_cs_write_reg(cs, GPMC_CS_CONFIG1, regval);
		break;

	default:
		printk(KERN_ERR "gpmc_configure_cs: Not supported\n");
		err = -EINVAL;
	}

	return err;
}
EXPORT_SYMBOL(gpmc_cs_configure);

/**
 * gpmc_nand_read - nand specific read access request
 * @cs: chip select number
 * @cmd: command type
 */
int gpmc_nand_read(int cs, int cmd)
{
	int rval = -EINVAL;

	switch (cmd) {
	case GPMC_NAND_DATA:
		rval = gpmc_cs_read_byte(cs, GPMC_CS_NAND_DATA);
		break;

	default:
		printk(KERN_ERR "gpmc_read_nand_ctrl: Not supported\n");
	}
	return rval;
}
EXPORT_SYMBOL(gpmc_nand_read);

/**
 * gpmc_nand_write - nand specific write request
 * @cs: chip select number
 * @cmd: command type
 * @wval: value to write
 */
int gpmc_nand_write(int cs, int cmd, int wval)
{
	int err = 0;

	switch (cmd) {
	case GPMC_NAND_COMMAND:
		gpmc_cs_write_byte(cs, GPMC_CS_NAND_COMMAND, wval);
		break;

	case GPMC_NAND_ADDRESS:
		gpmc_cs_write_byte(cs, GPMC_CS_NAND_ADDRESS, wval);
		break;

	case GPMC_NAND_DATA:
		gpmc_cs_write_byte(cs, GPMC_CS_NAND_DATA, wval);

	default:
		printk(KERN_ERR "gpmc_write_nand_ctrl: Not supported\n");
		err = -EINVAL;
	}
	return err;
}
EXPORT_SYMBOL(gpmc_nand_write);



/**
 * gpmc_prefetch_enable - configures and starts prefetch transfer
 * @cs: cs (chip select) number
 * @fifo_th: fifo threshold to be used for read/ write
 * @dma_mode: dma mode enable (1) or disable (0)
 * @u32_count: number of bytes to be transferred
 * @is_write: prefetch read(0) or write post(1) mode
 */
int gpmc_prefetch_enable(int cs, int fifo_th, int dma_mode,
				unsigned int u32_count, int is_write)
{

	if (fifo_th > PREFETCH_FIFOTHRESHOLD_MAX) {
		pr_err("gpmc: fifo threshold is not supported\n");
		return -1;
	} else if (!(gpmc_read_reg(GPMC_PREFETCH_CONTROL))) {
		/* Set the amount of bytes to be prefetched */
		gpmc_write_reg(GPMC_PREFETCH_CONFIG2, u32_count);

		/* Set dma/mpu mode, the prefetch read / post write and
		 * enable the engine. Set which cs is has requested for.
		 */
		gpmc_write_reg(GPMC_PREFETCH_CONFIG1, ((cs << CS_NUM_SHIFT) |
					PREFETCH_FIFOTHRESHOLD(fifo_th) |
					ENABLE_PREFETCH |
					(dma_mode << DMA_MPU_MODE) |
					(0x1 & is_write)));

		/*  Start the prefetch engine */
		gpmc_write_reg(GPMC_PREFETCH_CONTROL, 0x1);
	} else {
		return -EBUSY;
	}

	return 0;
}
EXPORT_SYMBOL(gpmc_prefetch_enable);

/**
 * gpmc_prefetch_reset - disables and stops the prefetch engine
 */
int gpmc_prefetch_reset(int cs)
{
	u32 config1;

	/* check if the same module/cs is trying to reset */
	config1 = gpmc_read_reg(GPMC_PREFETCH_CONFIG1);
	if (((config1 >> CS_NUM_SHIFT) & 0x7) != cs)
		return -EINVAL;

	/* Stop the PFPW engine */
	gpmc_write_reg(GPMC_PREFETCH_CONTROL, 0x0);

	/* Reset/disable the PFPW engine */
	gpmc_write_reg(GPMC_PREFETCH_CONFIG1, 0x0);

	return 0;
}
EXPORT_SYMBOL(gpmc_prefetch_reset);

static void __init gpmc_mem_init(void)
{
	int cs;
	unsigned long boot_rom_space = 0;

	/* never allocate the first page, to facilitate bug detection;
	 * even if we didn't boot from ROM.
	 */
	boot_rom_space = BOOT_ROM_SPACE;
	/* In apollon the CS0 is mapped as 0x0000 0000 */
	if (machine_is_omap_apollon())
		boot_rom_space = 0;
	gpmc_mem_root.start = GPMC_MEM_START + boot_rom_space;
	gpmc_mem_root.end = GPMC_MEM_END;

	/* Reserve all regions that has been set up by bootloader */
	for (cs = 0; cs < GPMC_CS_NUM; cs++) {
		u32 base, size;

		if (!gpmc_cs_mem_enabled(cs))
			continue;
		gpmc_cs_get_memconf(cs, &base, &size);
		if (gpmc_cs_insert_mem(cs, base, size) < 0)
			BUG();
	}
}

static int __init gpmc_init(void)
{
	u32 l, irq;
	int cs, ret = -EINVAL;
	int gpmc_irq;
	char *ck = NULL;

	if (cpu_is_omap24xx()) {
		ck = "core_l3_ck";
		if (cpu_is_omap2420())
			l = OMAP2420_GPMC_BASE;
		else
			l = OMAP34XX_GPMC_BASE;
		gpmc_irq = INT_34XX_GPMC_IRQ;
	} else if (cpu_is_omap34xx()) {
		ck = "gpmc_fck";
		l = OMAP34XX_GPMC_BASE;
		gpmc_irq = INT_34XX_GPMC_IRQ;
	} else if (cpu_is_omap44xx()) {
		ck = "gpmc_ck";
		l = OMAP44XX_GPMC_BASE;
		gpmc_irq = OMAP44XX_IRQ_GPMC;
	}

	if (WARN_ON(!ck))
		return ret;

	gpmc_l3_clk = clk_get(NULL, ck);
	if (IS_ERR(gpmc_l3_clk)) {
		printk(KERN_ERR "Could not get GPMC clock %s\n", ck);
		BUG();
	}

	gpmc_base = ioremap(l, SZ_4K);
	if (!gpmc_base) {
		clk_put(gpmc_l3_clk);
		printk(KERN_ERR "Could not get GPMC register memory\n");
		BUG();
	}

	clk_enable(gpmc_l3_clk);

	l = gpmc_read_reg(GPMC_REVISION);
	printk(KERN_INFO "GPMC revision %d.%d\n", (l >> 4) & 0x0f, l & 0x0f);
	/* Set smart idle mode and automatic L3 clock gating */
	l = gpmc_read_reg(GPMC_SYSCONFIG);
	l &= 0x03 << 3;
	l |= (0x02 << 3) | (1 << 0);
	gpmc_write_reg(GPMC_SYSCONFIG, l);
	gpmc_mem_init();

	/* initalize the irq_chained */
	irq = OMAP_GPMC_IRQ_BASE;
	for (cs = 0; cs < GPMC_CS_NUM; cs++) {
<<<<<<< HEAD
		set_irq_chip_and_handler(irq, &dummy_irq_chip,
=======
		irq_set_chip_and_handler(irq, &dummy_irq_chip,
>>>>>>> 00b317a4
						handle_simple_irq);
		set_irq_flags(irq, IRQF_VALID);
		irq++;
	}

	ret = request_irq(gpmc_irq,
			gpmc_handle_irq, IRQF_SHARED, "gpmc", gpmc_base);
	if (ret)
		pr_err("gpmc: irq-%d could not claim: err %d\n",
						gpmc_irq, ret);
	return ret;
}
postcore_initcall(gpmc_init);

static irqreturn_t gpmc_handle_irq(int irq, void *dev)
{
	u8 cs;

	/* check cs to invoke the irq */
	cs = ((gpmc_read_reg(GPMC_PREFETCH_CONFIG1)) >> CS_NUM_SHIFT) & 0x7;
	if (OMAP_GPMC_IRQ_BASE+cs <= OMAP_GPMC_IRQ_END)
		generic_handle_irq(OMAP_GPMC_IRQ_BASE+cs);

	return IRQ_HANDLED;
}

#ifdef CONFIG_ARCH_OMAP3
static struct omap3_gpmc_regs gpmc_context;

void omap3_gpmc_save_context(void)
{
	int i;

	gpmc_context.sysconfig = gpmc_read_reg(GPMC_SYSCONFIG);
	gpmc_context.irqenable = gpmc_read_reg(GPMC_IRQENABLE);
	gpmc_context.timeout_ctrl = gpmc_read_reg(GPMC_TIMEOUT_CONTROL);
	gpmc_context.config = gpmc_read_reg(GPMC_CONFIG);
	gpmc_context.prefetch_config1 = gpmc_read_reg(GPMC_PREFETCH_CONFIG1);
	gpmc_context.prefetch_config2 = gpmc_read_reg(GPMC_PREFETCH_CONFIG2);
	gpmc_context.prefetch_control = gpmc_read_reg(GPMC_PREFETCH_CONTROL);
	for (i = 0; i < GPMC_CS_NUM; i++) {
		gpmc_context.cs_context[i].is_valid = gpmc_cs_mem_enabled(i);
		if (gpmc_context.cs_context[i].is_valid) {
			gpmc_context.cs_context[i].config1 =
				gpmc_cs_read_reg(i, GPMC_CS_CONFIG1);
			gpmc_context.cs_context[i].config2 =
				gpmc_cs_read_reg(i, GPMC_CS_CONFIG2);
			gpmc_context.cs_context[i].config3 =
				gpmc_cs_read_reg(i, GPMC_CS_CONFIG3);
			gpmc_context.cs_context[i].config4 =
				gpmc_cs_read_reg(i, GPMC_CS_CONFIG4);
			gpmc_context.cs_context[i].config5 =
				gpmc_cs_read_reg(i, GPMC_CS_CONFIG5);
			gpmc_context.cs_context[i].config6 =
				gpmc_cs_read_reg(i, GPMC_CS_CONFIG6);
			gpmc_context.cs_context[i].config7 =
				gpmc_cs_read_reg(i, GPMC_CS_CONFIG7);
		}
	}
}

void omap3_gpmc_restore_context(void)
{
	int i;

	gpmc_write_reg(GPMC_SYSCONFIG, gpmc_context.sysconfig);
	gpmc_write_reg(GPMC_IRQENABLE, gpmc_context.irqenable);
	gpmc_write_reg(GPMC_TIMEOUT_CONTROL, gpmc_context.timeout_ctrl);
	gpmc_write_reg(GPMC_CONFIG, gpmc_context.config);
	gpmc_write_reg(GPMC_PREFETCH_CONFIG1, gpmc_context.prefetch_config1);
	gpmc_write_reg(GPMC_PREFETCH_CONFIG2, gpmc_context.prefetch_config2);
	gpmc_write_reg(GPMC_PREFETCH_CONTROL, gpmc_context.prefetch_control);
	for (i = 0; i < GPMC_CS_NUM; i++) {
		if (gpmc_context.cs_context[i].is_valid) {
			gpmc_cs_write_reg(i, GPMC_CS_CONFIG1,
				gpmc_context.cs_context[i].config1);
			gpmc_cs_write_reg(i, GPMC_CS_CONFIG2,
				gpmc_context.cs_context[i].config2);
			gpmc_cs_write_reg(i, GPMC_CS_CONFIG3,
				gpmc_context.cs_context[i].config3);
			gpmc_cs_write_reg(i, GPMC_CS_CONFIG4,
				gpmc_context.cs_context[i].config4);
			gpmc_cs_write_reg(i, GPMC_CS_CONFIG5,
				gpmc_context.cs_context[i].config5);
			gpmc_cs_write_reg(i, GPMC_CS_CONFIG6,
				gpmc_context.cs_context[i].config6);
			gpmc_cs_write_reg(i, GPMC_CS_CONFIG7,
				gpmc_context.cs_context[i].config7);
		}
	}
}
#endif /* CONFIG_ARCH_OMAP3 */

/**
 * gpmc_enable_hwecc - enable hardware ecc functionality
 * @cs: chip select number
 * @mode: read/write mode
 * @dev_width: device bus width(1 for x16, 0 for x8)
 * @ecc_size: bytes for which ECC will be generated
 */
int gpmc_enable_hwecc(int cs, int mode, int dev_width, int ecc_size)
{
	unsigned int val;

	/* check if ecc module is in used */
	if (gpmc_ecc_used != -EINVAL)
		return -EINVAL;

	gpmc_ecc_used = cs;

	/* clear ecc and enable bits */
	val = ((0x00000001<<8) | 0x00000001);
	gpmc_write_reg(GPMC_ECC_CONTROL, val);

	/* program ecc and result sizes */
	val = ((((ecc_size >> 1) - 1) << 22) | (0x0000000F));
	gpmc_write_reg(GPMC_ECC_SIZE_CONFIG, val);

	switch (mode) {
	case GPMC_ECC_READ:
		gpmc_write_reg(GPMC_ECC_CONTROL, 0x101);
		break;
	case GPMC_ECC_READSYN:
		 gpmc_write_reg(GPMC_ECC_CONTROL, 0x100);
		break;
	case GPMC_ECC_WRITE:
		gpmc_write_reg(GPMC_ECC_CONTROL, 0x101);
		break;
	default:
		printk(KERN_INFO "Error: Unrecognized Mode[%d]!\n", mode);
		break;
	}

	/* (ECC 16 or 8 bit col) | ( CS  )  | ECC Enable */
	val = (dev_width << 7) | (cs << 1) | (0x1);
	gpmc_write_reg(GPMC_ECC_CONFIG, val);
	return 0;
}

/**
 * gpmc_calculate_ecc - generate non-inverted ecc bytes
 * @cs: chip select number
 * @dat: data pointer over which ecc is computed
 * @ecc_code: ecc code buffer
 *
 * Using non-inverted ECC is considered ugly since writing a blank
 * page (padding) will clear the ECC bytes. This is not a problem as long
 * no one is trying to write data on the seemingly unused page. Reading
 * an erased page will produce an ECC mismatch between generated and read
 * ECC bytes that has to be dealt with separately.
 */
int gpmc_calculate_ecc(int cs, const u_char *dat, u_char *ecc_code)
{
	unsigned int val = 0x0;

	if (gpmc_ecc_used != cs)
		return -EINVAL;

	/* read ecc result */
	val = gpmc_read_reg(GPMC_ECC1_RESULT);
	*ecc_code++ = val;          /* P128e, ..., P1e */
	*ecc_code++ = val >> 16;    /* P128o, ..., P1o */
	/* P2048o, P1024o, P512o, P256o, P2048e, P1024e, P512e, P256e */
	*ecc_code++ = ((val >> 8) & 0x0f) | ((val >> 20) & 0xf0);

	gpmc_ecc_used = -EINVAL;
	return 0;
}<|MERGE_RESOLUTION|>--- conflicted
+++ resolved
@@ -743,11 +743,7 @@
 	/* initalize the irq_chained */
 	irq = OMAP_GPMC_IRQ_BASE;
 	for (cs = 0; cs < GPMC_CS_NUM; cs++) {
-<<<<<<< HEAD
-		set_irq_chip_and_handler(irq, &dummy_irq_chip,
-=======
 		irq_set_chip_and_handler(irq, &dummy_irq_chip,
->>>>>>> 00b317a4
 						handle_simple_irq);
 		set_irq_flags(irq, IRQF_VALID);
 		irq++;

--- conflicted
+++ resolved
@@ -1240,10 +1240,6 @@
 	dpm_suspend_noirq(PMSG_SUSPEND);
 
 	local_irq_disable();
-<<<<<<< HEAD
-	sysdev_suspend(PMSG_SUSPEND);
-=======
->>>>>>> 56299378
 	syscore_suspend();
 
 	local_irq_enable();
@@ -1263,10 +1259,6 @@
 	err = (err == APM_SUCCESS) ? 0 : -EIO;
 
 	syscore_resume();
-<<<<<<< HEAD
-	sysdev_resume();
-=======
->>>>>>> 56299378
 	local_irq_enable();
 
 	dpm_resume_noirq(PMSG_RESUME);
@@ -1290,10 +1282,6 @@
 	dpm_suspend_noirq(PMSG_SUSPEND);
 
 	local_irq_disable();
-<<<<<<< HEAD
-	sysdev_suspend(PMSG_SUSPEND);
-=======
->>>>>>> 56299378
 	syscore_suspend();
 	local_irq_enable();
 
@@ -1303,10 +1291,6 @@
 
 	local_irq_disable();
 	syscore_resume();
-<<<<<<< HEAD
-	sysdev_resume();
-=======
->>>>>>> 56299378
 	local_irq_enable();
 
 	dpm_resume_noirq(PMSG_RESUME);
